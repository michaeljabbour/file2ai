from flask import Flask, request, send_file, jsonify, send_from_directory
from pathlib import Path
import os
import sys
import uuid
import threading
from datetime import datetime
import logging
from typing import Dict, Optional, List, TypedDict, Union
from werkzeug.datastructures import FileStorage

def gather_all_files(base_dir: str) -> List[str]:
    """Recursively gather all files from a directory.
    
    Args:
        base_dir: Base directory to start gathering files from
        
    Returns:
        List of absolute paths to all files in the directory tree
    """
    all_files = []
    try:
        base_path = Path(base_dir)
        if not base_path.exists():
            raise IOError(f"Directory not found: {base_dir}")
        if not base_path.is_dir():
            raise IOError(f"Not a directory: {base_dir}")
            
        for p in base_path.rglob('*'):
            if p.is_file():
                # Skip hidden files and common ignore patterns
                if not any(part.startswith('.') for part in p.parts):
                    all_files.append(str(p.resolve()))
                    
        logger.info(f"Found {len(all_files)} files in {base_dir}")
    except Exception as e:
        logger.error(f"Error gathering files from {base_dir}: {e}")
        raise
        
    return all_files
from file2ai import (
    convert_document,
    clone_and_export,
    local_export,
    setup_logging,
)
from argparse import Namespace

logger = logging.getLogger(__name__)


class ConversionOptions(TypedDict, total=False):
    format: str
    pages: Optional[str]
    brightness: Union[str, float]
    contrast: Union[str, float]
    resolution: Union[str, int]
    repo_url: Optional[str]
    branch: Optional[str]
    token: Optional[str]
    local_dir: Optional[str]
    subdir: Optional[str]


class JobStatus(TypedDict):
    status: str
    progress: float
    errors: List[str]
    start_time: datetime
    output_files: List[Path]


from file2ai import EXPORTS_DIR, UPLOADS_DIR, FRONTEND_DIR, prepare_exports_dir

app = Flask(__name__, static_folder=FRONTEND_DIR, static_url_path='')
app.secret_key = os.urandom(24)  # For flash messages
app.config['SERVER_NAME'] = 'localhost:8000'  # Configure Flask to use port 8000

# Ensure required directories exist with proper permissions
prepare_exports_dir()  # Use the existing function from file2ai.py
# Use directories from file2ai module
UPLOADS_FOLDER = Path(UPLOADS_DIR)
EXPORTS_FOLDER = Path(EXPORTS_DIR)
FRONTEND_FOLDER = Path(FRONTEND_DIR)

# Ensure directories exist with proper permissions
for folder in [UPLOADS_FOLDER, EXPORTS_FOLDER, FRONTEND_FOLDER]:
    folder.mkdir(exist_ok=True, mode=0o755)

# Global job tracking
conversion_jobs = {}
job_events = {}


def process_job(
    job_id: str,
    command: str,
    files: Optional[Dict[str, FileStorage]] = None,
    options: Optional[ConversionOptions] = None,
) -> None:
    """Background processing for all job types

    Args:
        job_id: Unique identifier for the job
        command: Type of operation ('convert' or 'export')
        files: Dictionary of uploaded files (filename -> FileStorage)
        options: Dictionary of conversion/export options
    """
    if options is None:
        options = ConversionOptions()
    
    # Initialize temp_files list at the start
    temp_files = []
    
    try:
        job = conversion_jobs[job_id]
        job["status"] = "processing"
        job["progress"] = 0
        job["errors"] = []  # Reset errors at start

        # Handle different commands
        if command == "convert":
            if not files:
                raise ValueError("No files provided for conversion")

            # Validate format for conversion
            valid_formats = ["text", "pdf", "html", "docx", "xlsx", "pptx"]
            output_format = str(options.get("format", "text"))
            if output_format not in valid_formats:
                formats_str = ", ".join(valid_formats)
                raise ValueError(
                    ("Invalid format: %s. Valid formats are: %s" % (output_format, formats_str))
                )

            # Validate numeric parameters
            try:
                brightness = float(str(options.get("brightness", 1.0)))
                contrast = float(str(options.get("contrast", 1.0)))
                resolution = int(str(options.get("resolution", 300)))

                if not (0.1 <= brightness <= 2.0):
                    raise ValueError("Brightness must be between 0.1 and 2.0")
                if not (0.1 <= contrast <= 2.0):
                    raise ValueError("Contrast must be between 0.1 and 2.0")
                if not (72 <= resolution <= 1200):
                    msg = "Resolution must be between 72 and 1200 DPI"
                    raise ValueError(msg)
            except ValueError as e:
                raise ValueError("Invalid conversion parameters: %s" % str(e))

            # Process files
            output_files = []
            total_files = len(files)
            temp_files = []  # Track temporary files for cleanup

            for idx, (filename, file_data) in enumerate(files.items()):
                input_path = None
                output_path = None
                try:
                    # Save uploaded file
                    input_path = UPLOADS_FOLDER / filename
                    # Read file content into memory first
                    file_content = file_data.read()
                    # Create and write to file
                    with open(str(input_path), 'wb') as f:
                        f.write(file_content)
                    temp_files.append(input_path)  # Track for cleanup
                    
                    # Convert path to absolute path
                    input_path = input_path.resolve()
                    # Verify file exists and has content
                    if not input_path.exists():
                        raise IOError(f"File not created: {input_path}")
                    if input_path.stat().st_size == 0:
                        raise IOError(f"File is empty: {input_path}")
                    
                    # Create output path
                    out_filename = f"{filename}.{output_format}"
                    output_path = EXPORTS_FOLDER / out_filename
                    # Create args namespace
                    args = Namespace(
                            command="convert",
                            input=str(input_path),
                            output=str(output_path),
                            format=output_format,
                            pages=options.get("pages"),
                            brightness=brightness,
                            contrast=contrast,
                            resolution=resolution,
                    )

                    # Convert file
                    # Verify input file still exists before conversion
                    if not input_path.exists():
                        raise IOError(f"Input file missing before conversion: {input_path}")
                    
                    
                    # Check file permissions and readability
                    if not os.access(str(input_path), os.R_OK):
                        raise IOError(f"Input file not readable: {input_path}")
                        
                    convert_document(args)
                    
                    # Verify output after conversion
                    if not output_path.exists():
                        raise IOError(f"Output file not created: {output_path}")
                    if output_path.stat().st_size == 0:
                        raise IOError(f"Output file is empty: {output_path}")
                    output_files.append(output_path)
                    
                    # Update progress
                    progress = ((idx + 1) / total_files) * 100
                    job["progress"] = progress
                    # Progress updated
                except Exception as e:
                    logger.error(f"Error during conversion: {str(e)}")
                    job["errors"].append("Error converting %s: %s" % (filename, str(e)))
                    if output_path and output_path.exists():
                        try:
                            output_path.unlink()  # Clean up failed output
                        except Exception as cleanup_err:
                            logger.error(f"Error cleaning up output file: {cleanup_err}")
                finally:
                    if input_path and input_path.exists():
                        input_path.unlink()

            job["output_files"] = output_files
            
            if job["errors"]:
                job["status"] = "completed_with_errors"
            else:
                job["status"] = "completed"

        elif command == "export":
            # Handle repository export or local directory export
            repo_url = options.get("repo_url")
            local_dir = options.get("local_dir")
            subdir = options.get("subdir")  # Get subdir from options

            if not repo_url and not local_dir:
                msg = "Neither repository URL nor local directory " "provided for export"
                raise ValueError(msg)

            try:
                if repo_url:
                    # Create output path for repository
                    repo_name = str(repo_url).rstrip("/").split("/")[-1].replace(".git", "")
                    format_ext = str(options.get("format", "text"))
                    filename = f"{repo_name}_export.{format_ext}"
                    output_path = EXPORTS_FOLDER / filename

                    # Create args namespace for repository export
                    args = Namespace(
                        command="export",
                        repo_url=str(repo_url),
                        branch=str(options.get("branch") or "main"),  # Default to main if no branch specified
                        token=str(options.get("token", "")),
                        output=str(output_path),
                        format=str(options.get("format", "text")),
                        repo_url_sub=None,  # Add missing required attribute
                        output_file=None,  # Add missing required attribute
                        skip_remove=False,  # Add missing required attribute
                        subdir=options.get("subdir", "")  # Get subdir from options, default to empty string
                    )

                    # Export repository
                    try:
                        # Ensure output directory exists
                        output_path.parent.mkdir(parents=True, exist_ok=True)
                        
                        # Export repository
                        clone_and_export(args)
                        
                        # Verify output
                        if output_path.exists():
                            job["output_files"] = [output_path]
                            job["status"] = "completed"
                            job["progress"] = 100
                            logger.info(f"Successfully created output file: {output_path}")
                        else:
                            job["status"] = "failed"
                            job["errors"].append(f"Export failed to create output file: {output_path}")
                            logger.error(f"Failed to create output file: {output_path}")
                    except Exception as e:
                        job["status"] = "failed"
                        job["errors"].append(f"Export failed: {str(e)}")
                        job["progress"] = 0
                        logger.error(f"Export error: {str(e)}")
                else:
                    # Create output path for local directory
                    dir_name = Path(str(local_dir)).name
                    format_ext = str(options.get("format", "text"))
                    filename = f"{dir_name}_export.{format_ext}"
                    output_path = EXPORTS_FOLDER / filename

                    # Create args namespace for local export
                    args = Namespace(
                        command="export",
                        local_dir=str(local_dir),
                        output=str(output_path),
                        format=str(options.get("format", "text")),
                        output_file=None,  # Required attribute
                        skip_remove=False,  # Required attribute
                        subdir=options.get("subdir", ""),  # Handle subdir parameter
                        repo_url=None,  # Required for consistency
                        branch=None,  # Required for consistency
                        token=None   # Required for consistency
                    )

                    # Export local directory
                    try:
                        # Get list of files to process
                        directory_files = []
                        if isinstance(files, dict):
                            directory_files = files.get("directory_files", [])
                        if not directory_files:
                            raise IOError(f"No files found in directory: {local_dir}")
                            
                        # Verify input directory exists and is readable
                        input_dir = Path(str(local_dir))
                        if not input_dir.exists():
                            raise IOError(f"Directory not found: {input_dir}")
                        if not input_dir.is_dir():
                            raise IOError(f"Not a directory: {input_dir}")
                        if not os.access(str(input_dir), os.R_OK):
                            raise IOError(f"Directory not readable: {input_dir}")
                            
                        logger.info(f"Processing {len(directory_files)} files from directory: {input_dir}")
                            
                        # Handle subdir if specified
                        if args.subdir:
                            subdir_path = input_dir / args.subdir
                            if not subdir_path.exists():
                                raise IOError(f"Subdirectory not found: {subdir_path}")
                            if not subdir_path.is_dir():
                                raise IOError(f"Not a directory: {subdir_path}")
                            args.local_dir = str(subdir_path)
                            logger.info(f"Using subdirectory: {subdir_path}")

                        # Ensure output directory exists
                        output_path.parent.mkdir(parents=True, exist_ok=True)
                        
                        # Export directory
                        logger.info(f"Starting local export from {args.local_dir} to {output_path}")
                        local_export(args)
                        
                        # Verify output
                        if output_path.exists():
                            if output_path.stat().st_size == 0:
                                raise IOError(f"Output file is empty: {output_path}")
                            job["output_files"] = [output_path]
                            job["status"] = "completed"
                            job["progress"] = 100
                            logger.info(f"Successfully created output file: {output_path}")
                        else:
                            job["status"] = "failed"
                            job["errors"].append(f"Export failed to create output file: {output_path}")
                            logger.error(f"Failed to create output file: {output_path}")
                    except Exception as e:
                        job["status"] = "failed"
                        job["errors"].append(f"Export failed: {str(e)}")
                        job["progress"] = 0
                        logger.error(f"Export error: {str(e)}")
                        # Clean up any partial output
                        if output_path.exists():
                            try:
                                output_path.unlink()
                            except Exception as cleanup_err: 
                                logger.error(f"Error cleaning up output file: {cleanup_err}")

            except Exception as e:
                error_type = "repository" if repo_url else "local directory"
                error_msg = "Error exporting %s: %s" % (error_type, str(e))
                job["errors"].append(error_msg)

        else:
            raise ValueError("Invalid command: %s" % command)

        status = "completed" if not job["errors"] else "completed_with_errors"
        job["status"] = status

    except Exception as e:
        job["status"] = "failed"
        job["errors"].append("Job failed: %s" % str(e))

    finally:
        # Clean up temporary files
        for temp_file in temp_files:
            try:
                if temp_file.exists():
                    temp_file.unlink()
            except Exception as e:
                logger.error(f"Error cleaning up temp file {temp_file}: {e}")
        
        # Signal completion
        job_events[job_id].set()


@app.route("/", defaults={"path": ""})
@app.route("/<path:path>")
def serve_react(path):
    app.logger.info(f"Serving path: {path}")
    
    if not path:
        app.logger.info("Serving index.html")
        try:
            return send_from_directory("frontend", "index.html")
        except Exception as e:
            app.logger.error(f"Error serving index.html: {str(e)}")
            return str(e), 500
    
    if path.startswith("api/"):
        return "Not found", 404
        
    frontend_path = Path("frontend") / path
    app.logger.info(f"Checking path: {frontend_path}")
    
    if frontend_path.exists():
        try:
            mimetype = None
            if path.endswith('.js'):
                mimetype = 'application/javascript'
                response = send_from_directory("frontend", path, mimetype=mimetype)
                app.logger.info(f"Serving JS file with mimetype: {mimetype}")
                return response
            elif path.endswith('.html'):
                mimetype = 'text/html'
                return send_from_directory("frontend", path, mimetype=mimetype)
            
            app.logger.info(f"Serving static file: {path}")
            return send_from_directory("frontend", path)
        except Exception as e:
            app.logger.error(f"Error serving {path}: {str(e)}")
            return str(e), 500
    
    app.logger.info("File not found, serving index.html")
    return send_from_directory("frontend", "index.html")

@app.route("/", methods=["POST"])
def handle_api():
    """Handle API requests for file conversion and exports"""
    # Debug logging
    logger.info("Received API request")
    logger.debug(f"Form data: {request.form}")
    logger.debug(f"Files: {request.files}")
    logger.debug(f"Headers: {request.headers}")
    
    command = request.form.get("command", "export")
    logger.info(f"Processing command: {command}")

    # Create job
    job_id = str(uuid.uuid4())
    conversion_jobs[job_id] = JobStatus(
        status="queued",
        progress=0,
        errors=[],
        start_time=datetime.now(),
        output_files=[]
    )
    job_events[job_id] = threading.Event()

    # Handle different commands
    if command == "convert":
        if not request.files:
            return jsonify({"error": "No files selected"}), 400

        files = {f.filename: f for f in request.files.getlist("file") if f.filename}
        if not files:
            return jsonify({"error": "No files selected"}), 400

        options = ConversionOptions(
            format=request.form.get("format", "text"),
            pages=request.form.get("pages", ""),
            brightness=request.form.get("brightness", "1.0"),
            contrast=request.form.get("contrast", "1.0"),
            resolution=request.form.get("resolution", "300"),
        )
<<<<<<< HEAD
        job_events[job_id] = threading.Event()

        # Handle different commands
        if command == "convert":
            if not request.files:
                return jsonify({"error": "No files selected"}), 400

            files = {f.filename: f for f in request.files.getlist("file") if f.filename}
            if not files:
                return jsonify({"error": "No files selected"}), 400

            options = ConversionOptions(
                format=request.form.get("format", "text"),
                pages=request.form.get("pages", ""),
                brightness=request.form.get("brightness", "1.0"),
                contrast=request.form.get("contrast", "1.0"),
                resolution=request.form.get("resolution", "300"),
            )


            # Start conversion in background
            thread = threading.Thread(target=process_job, args=(job_id, command, files, options))

        else:  # command == 'export'
            fmt = request.form.get("format", "text")
            options = ConversionOptions(format=fmt)

            # Add repository-specific options
            if repo_url := request.form.get("repo_url"):
                options.update(
                    repo_url=repo_url,
                    branch=request.form.get("branch"),
                    token=request.form.get("token"),
                )

            # Add local directory options
            elif request.form.get("local_dir"):
                if not request.files:
                    return jsonify({"error": "No directory selected"}), 400

                # Get the first file's directory path
                first_file = next(iter(request.files.values()))
                dir_path = str(Path(first_file.filename).parent)
                options["local_dir"] = dir_path

            else:
                return (jsonify({"error": ("No repository URL or local directory provided")}), 400)

            # Start export in background
            thread = threading.Thread(target=process_job, args=(job_id, command, None, options))

        thread.start()
        return jsonify({"job_id": job_id})
        return jsonify({"job_id": job_id})
=======

        # Start conversion in background
        thread = threading.Thread(target=process_job, args=(job_id, command, files, options))

    else:  # command == 'export'
        fmt = request.form.get("format", "text")
        options = ConversionOptions(format=fmt)
        options["subdir"] = request.form.get("subdir")  # Store subdir in options

        # Add repository-specific options
        if repo_url := request.form.get("repo_url"):
            if not repo_url:
                return jsonify({"error": "No repository URL provided"}), 400
            options.update(
                repo_url=repo_url,
                branch=request.form.get("branch"),
                token=request.form.get("token"),
            )
            files = {"repo_url": repo_url}

        # Add local directory options
        elif local_dir := request.form.get("local_dir"):
            if not local_dir:
                return jsonify({"error": "No directory selected"}), 400
            
            dir_path = str(Path(local_dir).absolute())
            if not Path(dir_path).exists():
                return jsonify({"error": f"Directory not found: {dir_path}"}), 400
                
            # Gather all files from directory
            try:
                directory_files = gather_all_files(dir_path)
            except Exception as e:
                return jsonify({"error": f"Error scanning directory: {str(e)}"}), 400
                
            if not directory_files:
                return jsonify({"error": f"No files found in directory: {dir_path}"}), 400
                
            options["local_dir"] = dir_path
            files = {
                "local_dir": dir_path,
                "directory_files": directory_files
            }

        else:
            return jsonify({
                "error": "No repository URL or local directory provided"
            }), 400

        # Start export in background
        thread = threading.Thread(target=process_job, args=(job_id, command, files, options))

    thread.start()
    return jsonify({"job_id": job_id})
>>>>>>> bb544a31

    return jsonify({"error": "Invalid command"}), 400


@app.route("/status/<job_id>")
def get_status(job_id):
    """Get job status"""
    if job_id not in conversion_jobs:
        return (jsonify({"error": "Job not found"}), 404)

    job = conversion_jobs[job_id]
    
    # Check if job is completed but has errors
    if job["status"] == "processing" and job["errors"]:
        job["status"] = "failed"
    
    response = {
        "status": job["status"],
        "progress": job["progress"],
        "errors": job["errors"]
    }
    
    # Add more detailed error information if available
    if job["errors"] and job["status"] == "failed":
        response["error_details"] = "\n".join(job["errors"])
    
    return jsonify(response)


@app.route("/download/<job_id>")
def download_files(job_id):
    """Download converted files"""
    if job_id not in conversion_jobs:
        return (jsonify({"error": "Job not found"}), 404)

    job = conversion_jobs[job_id]
    if job["status"] not in ["completed", "completed_with_errors"]:
        return (jsonify({"error": "Job not complete"}), 400)

    if len(job["output_files"]) == 1:
        # Single file download
        output_path = job["output_files"][0]
        return send_file(
            str(output_path),
            as_attachment=True,
            download_name=output_path.name,
        )
    else:
        # Multiple files - create zip
        import zipfile
        import io

        memory_file = io.BytesIO()
        with zipfile.ZipFile(memory_file, "w") as zf:
            for output_path in job["output_files"]:
                zf.write(output_path, output_path.name)

        memory_file.seek(0)
        return send_file(
            memory_file,
            mimetype="application/zip",
            as_attachment=True,
            download_name="converted_files.zip",
        )


@app.route("/cleanup/<job_id>")
def cleanup_job(job_id):
    """Clean up job files and data"""
    if job_id not in conversion_jobs:
        return (jsonify({"error": "Job not found"}), 404)

    job = conversion_jobs[job_id]

    # Remove output files
    for output_path in job["output_files"]:
        try:
            if output_path.exists():
                output_path.unlink()
        except Exception as e:
            logger.error("Error cleaning up %s: %s", output_path, e)

    # Remove job data
    del conversion_jobs[job_id]
    del job_events[job_id]

    return jsonify({"status": "cleaned"})


if __name__ == "__main__":
    # Set up logging for the web server
    setup_logging(operation="web", context="server")

    # Get port from environment variable or use default (8000)
    port = int(os.environ.get("FLASK_RUN_PORT", 8000))

    try:
        app.run(debug=True, host="0.0.0.0", port=port)
    except OSError as e:
        if "Address already in use" in str(e):
            logger.error("\nPort %d is in use. Try one of the following:", port)
            logger.error("1. Set a different port using: " "export FLASK_RUN_PORT=8080")
            logger.error(
                "2. On macOS, disable AirPlay Receiver in "
                "System Preferences -> "
                "General -> AirDrop & Handoff"
            )
            logger.error("3. Use an alternative port like " "8080, 3000, or 8000\n")
            sys.exit(1)
        raise  # Re-raise other OSErrors<|MERGE_RESOLUTION|>--- conflicted
+++ resolved
@@ -439,14 +439,14 @@
 @app.route("/", methods=["POST"])
 def handle_api():
     """Handle API requests for file conversion and exports"""
-    # Debug logging
-    logger.info("Received API request")
+    # Debug logging from PR24
+    logger.debug(f"Received API request")
     logger.debug(f"Form data: {request.form}")
     logger.debug(f"Files: {request.files}")
     logger.debug(f"Headers: {request.headers}")
     
     command = request.form.get("command", "export")
-    logger.info(f"Processing command: {command}")
+    logger.debug(f"Processing command: {command}")
 
     # Create job
     job_id = str(uuid.uuid4())
@@ -468,6 +468,7 @@
         if not files:
             return jsonify({"error": "No files selected"}), 400
 
+        # Get format and create options
         options = ConversionOptions(
             format=request.form.get("format", "text"),
             pages=request.form.get("pages", ""),
@@ -475,75 +476,27 @@
             contrast=request.form.get("contrast", "1.0"),
             resolution=request.form.get("resolution", "300"),
         )
-<<<<<<< HEAD
-        job_events[job_id] = threading.Event()
-
-        # Handle different commands
-        if command == "convert":
-            if not request.files:
-                return jsonify({"error": "No files selected"}), 400
-
-            files = {f.filename: f for f in request.files.getlist("file") if f.filename}
-            if not files:
-                return jsonify({"error": "No files selected"}), 400
-
-            options = ConversionOptions(
-                format=request.form.get("format", "text"),
-                pages=request.form.get("pages", ""),
-                brightness=request.form.get("brightness", "1.0"),
-                contrast=request.form.get("contrast", "1.0"),
-                resolution=request.form.get("resolution", "300"),
-            )
-
-
-            # Start conversion in background
-            thread = threading.Thread(target=process_job, args=(job_id, command, files, options))
-
-        else:  # command == 'export'
-            fmt = request.form.get("format", "text")
-            options = ConversionOptions(format=fmt)
-
-            # Add repository-specific options
-            if repo_url := request.form.get("repo_url"):
-                options.update(
-                    repo_url=repo_url,
-                    branch=request.form.get("branch"),
-                    token=request.form.get("token"),
-                )
-
-            # Add local directory options
-            elif request.form.get("local_dir"):
-                if not request.files:
-                    return jsonify({"error": "No directory selected"}), 400
-
-                # Get the first file's directory path
-                first_file = next(iter(request.files.values()))
-                dir_path = str(Path(first_file.filename).parent)
-                options["local_dir"] = dir_path
-
-            else:
-                return (jsonify({"error": ("No repository URL or local directory provided")}), 400)
-
-            # Start export in background
-            thread = threading.Thread(target=process_job, args=(job_id, command, None, options))
-
+        options["subdir"] = request.form.get("subdir")  # Store subdir in options from PR25
+
+        # Start conversion in background with debug logging
+        logger.debug(f"Starting conversion job with options: {options}")
+        thread = threading.Thread(target=process_job, args=(job_id, command, files, options))
         thread.start()
         return jsonify({"job_id": job_id})
-        return jsonify({"job_id": job_id})
-=======
-
-        # Start conversion in background
-        thread = threading.Thread(target=process_job, args=(job_id, command, files, options))
 
     else:  # command == 'export'
+        # Debug logging for export command
+        logger.debug(f"Processing export command with form data: {request.form}")
+
         fmt = request.form.get("format", "text")
         options = ConversionOptions(format=fmt)
-        options["subdir"] = request.form.get("subdir")  # Store subdir in options
+        options["subdir"] = request.form.get("subdir")  # Store subdir in options from PR25
 
         # Add repository-specific options
         if repo_url := request.form.get("repo_url"):
             if not repo_url:
                 return jsonify({"error": "No repository URL provided"}), 400
+            logger.debug(f"Exporting from repository: {repo_url}")
             options.update(
                 repo_url=repo_url,
                 branch=request.form.get("branch"),
@@ -555,20 +508,22 @@
         elif local_dir := request.form.get("local_dir"):
             if not local_dir:
                 return jsonify({"error": "No directory selected"}), 400
-            
+
             dir_path = str(Path(local_dir).absolute())
+            logger.debug(f"Exporting from local directory: {dir_path}")
+
             if not Path(dir_path).exists():
                 return jsonify({"error": f"Directory not found: {dir_path}"}), 400
-                
             # Gather all files from directory
             try:
                 directory_files = gather_all_files(dir_path)
+                logger.debug(f"Found {len(directory_files)} files in directory")
             except Exception as e:
+                logger.error(f"Error scanning directory: {str(e)}")
                 return jsonify({"error": f"Error scanning directory: {str(e)}"}), 400
-                
+
             if not directory_files:
                 return jsonify({"error": f"No files found in directory: {dir_path}"}), 400
-                
             options["local_dir"] = dir_path
             files = {
                 "local_dir": dir_path,
@@ -580,14 +535,11 @@
                 "error": "No repository URL or local directory provided"
             }), 400
 
-        # Start export in background
+        # Start export in background with debug logging
+        logger.debug(f"Starting export job with options: {options}")
         thread = threading.Thread(target=process_job, args=(job_id, command, files, options))
-
-    thread.start()
-    return jsonify({"job_id": job_id})
->>>>>>> bb544a31
-
-    return jsonify({"error": "Invalid command"}), 400
+        thread.start()
+        return jsonify({"job_id": job_id})
 
 
 @app.route("/status/<job_id>")
