#!/usr/bin/env python3
"""
file2ai Exporter

Clones a GitHub repository or exports text files from a local directory to a single text
file.
"""

from __future__ import annotations

import argparse
import fnmatch
import importlib.util
import json
import logging
import mimetypes
import os
import re
import subprocess
import sys
import tempfile
from datetime import datetime
from pathlib import Path
from typing import (
    Dict,
    List,
    NoReturn,
    Optional,
    Set,
    TextIO,
    Tuple,
    TypedDict,
    Union,
)

# Type checking imports
from typing import TYPE_CHECKING

# Directory constants
EXPORTS_DIR = "exports"
UPLOADS_DIR = "uploads"
FRONTEND_DIR = "frontend"

if TYPE_CHECKING:
    from PIL.Image import Image as PILImage
    from fitz import (
        Document as FitzDocument,
        Matrix as FitzMatrix,
        Page as FitzPage,
        Pixmap as FitzPixmap,
    )
    from openpyxl.workbook import Workbook

# Optional PIL support
try:
    from PIL import Image, ImageEnhance
    HAS_PIL = True
    HAS_PIL_ENHANCE = hasattr(Image, "frombytes") and ImageEnhance is not None
except ImportError:
    Image = None
    ImageEnhance = None
    HAS_PIL = False
    HAS_PIL_ENHANCE = False

# Import docx at module level for proper monkeypatching
Document = None  # Initialize at module level
HAS_DOCX = False
try:
    from docx import Document
    HAS_DOCX = True
except ImportError:
    pass  # Document remains None


def check_image_support() -> bool:
    """Check if PIL/Pillow is available for image processing."""
    return HAS_PIL


def check_image_enhance_support() -> bool:
    """Check if PIL/Pillow enhancement features are available."""
    return HAS_PIL_ENHANCE


def install_image_support() -> bool:
    """Install Pillow package for image processing."""
    success = install_package_support("Pillow")
    if success:
        global Image, ImageEnhance, HAS_PIL, HAS_PIL_ENHANCE
        try:
            from PIL import Image, ImageEnhance

            HAS_PIL = True
            HAS_PIL_ENHANCE = hasattr(Image, "frombytes") and ImageEnhance is not None
        except ImportError:
            HAS_PIL = False
            HAS_PIL_ENHANCE = False
    return success


def check_package_support(package: str) -> bool:
    """Check if a Python package is available.

    Args:
        package: Name of the package to check

    Returns:
        bool: True if package is available, False otherwise
    """
    return importlib.util.find_spec(package) is not None


def install_package_support(package: str) -> bool:
    """Install a Python package.

    Args:
        package: Name of the package to install

    Returns:
        bool: True if installation successful, False otherwise
    """
    try:
        subprocess.check_call(
            [sys.executable, "-m", "pip", "install", package],
            stdout=subprocess.DEVNULL,
            stderr=subprocess.DEVNULL,
        )
        return True
    except subprocess.CalledProcessError:
        return False


def check_docx_support() -> bool:
    """Check if python-docx is available for Word document support."""
    return check_package_support("docx")


def install_docx_support() -> bool:
    """Install python-docx package for Word document support."""
    return install_package_support("python-docx")


def check_excel_support() -> bool:
    """Check if openpyxl is available for Excel document support."""
    return check_package_support("openpyxl")


def install_excel_support() -> bool:
    """Install openpyxl package for Excel document support."""
    return install_package_support("openpyxl")


def check_pptx_support() -> bool:
    """Check if python-pptx is available for PowerPoint document support."""
    return check_package_support("python-pptx")


def install_pptx_support() -> bool:
    """Install python-pptx package for PowerPoint document support."""
    return install_package_support("python-pptx")


class CommitInfo(TypedDict, total=False):
    message: str
    author: str
    date: str


class FileEntry(TypedDict):
    path: str
    content: str
    last_commit: Optional[CommitInfo]


# Version and constants
VERSION: str = "1.0.1"
MIN_PYTHON_VERSION: Tuple[int, int] = (3, 7)
DEFAULT_ENCODING: str = "utf-8"
LAUNCHER_DIR_NAME: str = "launchers"
LOGS_DIR: str = "logs"
EXPORTS_DIR: str = "exports"

# File extension sets
TEXT_EXTENSIONS: Set[str] = {
    ".txt",
    ".py",
    ".md",
    ".json",
    ".yml",
    ".yaml",
    ".ini",
    ".cfg",
    ".sh",
    ".bash",
    ".js",
    ".css",
    ".html",
    ".xml",
    ".rst",
    ".bat",
    ".java",
    ".cpp",
    ".h",
    ".hpp",
    ".cs",
    ".rb",
    ".php",
    ".go",
    ".rs",
}

BINARY_EXTENSIONS: Set[str] = {
    ".bin",
    ".jpg",  # Standard image format
    ".jpeg", # Standard image format
    ".pdf",
    ".exe",
    ".dll",
    ".so",
    ".dylib",
    ".zip",
    ".tar",
    ".gz",
}

# Initialize logger
logger = logging.getLogger(__name__)


def install_gitpython_quietly() -> None:
    """Install GitPython package quietly using pip."""
    logger.info("Installing dependencies... (this may take a moment)")
    try:
        subprocess.run(
            [sys.executable, "-m", "pip", "install", "gitpython", "--quiet"],
            check=True,
            capture_output=True,
            text=True,
        )
    except subprocess.CalledProcessError as e:
        logger.error("Failed to install GitPython: %s", e)
        raise SystemExit(1)


def ensure_gitpython() -> None:
    """Ensure GitPython is available, installing if necessary."""
    try:
        import git  # type: ignore # noqa: F401
    except ImportError:
        install_gitpython_quietly()


# Ensure GitPython is available before importing
ensure_gitpython()
from git import Repo, exc  # noqa: E402


def setup_logging(operation: str = "general", context: Optional[str] = None) -> None:
    """
    Configure logging with file and console output.

    Args:
        operation: Type of operation being performed (e.g., 'export', 'convert')
        context: Additional context (e.g., filename, directory name) to include in log name
    """
    logs_dir = Path(LOGS_DIR)
    logs_dir.mkdir(exist_ok=True)

    # Get current timestamp with improved readability
    timestamp = datetime.now().strftime("%Y-%m-%d_%H-%M-%S")

    # Build log filename with operation and context
    log_name_parts = ["file2ai", operation]
    if context:
        # Clean context name for safe filename
        safe_context = "".join(c if c.isalnum() or c in "-_" else "_" for c in context)
        log_name_parts.append(safe_context)
    log_name_parts.append(timestamp)

    # Configure logging handlers with full context
    log_file = logs_dir / f"{'-'.join(log_name_parts)}.log"
    logging.basicConfig(
        level=logging.INFO,
        format="%(asctime)s - %(levelname)s - %(message)s",
        datefmt="%Y-%m-%d %H:%M:%S",
        handlers=[
            logging.FileHandler(log_file, encoding=DEFAULT_ENCODING),
            logging.StreamHandler(sys.stdout),
        ],
    )


def validate_github_url(url: str) -> bool:
    """Validate that the URL is a GitHub repository URL."""
    if not url:
        return False
    return bool(re.match(r"^https?://github\.com/[^/]+/[^/]+", url))


def parse_args() -> argparse.Namespace:
    """
    Parse and validate command-line arguments.

    Usage:
        1. Repository/Directory Export:
           file2ai.py [--repo-url URL | --local-dir DIR] [options]

        2. Document Conversion:
           file2ai.py convert --input FILE --format FORMAT [options]
           file2ai.py FILE [--format FORMAT] [options]

    Commands:
        export  - Export text files from a repository or local directory (default)
        convert - Convert documents between different formats
    """
    # Check if first argument is a file path
    if len(sys.argv) > 1 and not sys.argv[1].startswith("-") and os.path.exists(sys.argv[1]):
        # Insert 'convert' command and --input before the file path
        sys.argv.insert(1, "convert")
        sys.argv.insert(2, "--input")

    parser = argparse.ArgumentParser(
        description="""Export text files and convert documents between formats using
        pure Python implementations.

Usage:
    1. Repository/Directory Export:
       file2ai.py [--repo-url URL | --local-dir DIR] [options]

    2. Document Conversion:
       file2ai.py convert --input FILE --format FORMAT [options]
       file2ai.py FILE [--format FORMAT] [options]

    3. Web Interface:
       file2ai.py serve [--port PORT]

Supported formats for conversion: pdf, text, image, docx, csv, html
Cross-platform compatible with no system dependencies required.""",
        formatter_class=argparse.RawDescriptionHelpFormatter,
    )
    parser.add_argument("--version", action="version", version=f"%(prog)s {VERSION}")

    # Add top-level arguments for export (default command)
    source_group = parser.add_mutually_exclusive_group()
    source_group.add_argument(
        "--repo-url",
        help="GitHub repository URL (e.g., https://github.com/owner/repo)",
    )
    source_group.add_argument(
        "--repo-url-sub",
        help="GitHub repository URL with subdirectory to process",
    )
    source_group.add_argument(
        "--local-dir",
        help="Local directory path to export",
    )

    # Optional arguments for export
    parser.add_argument("--branch", help="Branch or commit to checkout (optional)")
    parser.add_argument("--subdir", help="Optional subdirectory to export (defaults to repo root)")
    parser.add_argument("--token", help="GitHub Personal Access Token for private repos")
    parser.add_argument(
        "--output-file", help="Custom output filename (default: <repo_name>_export.txt)"
    )
    parser.add_argument(
        "--skip-remove", action="store_true", help="Skip removal of cloned repository after export"
    )
    parser.add_argument(
        "--format",
        choices=["text", "json"],
        default="text",
        help="Choose the output format (text or json). Default is text.",
    )

    # Create subparsers for different commands
    subparsers = parser.add_subparsers(dest="command", help="Available commands")

<<<<<<< HEAD
    # Web interface subcommand
    web_parser = subparsers.add_parser(
        "web",
        help="Start the web interface",
        formatter_class=argparse.ArgumentDefaultsHelpFormatter,
    )
    web_parser.add_argument(
        "--port",
        type=int,
        default=8001,
        help="Port to run the web server on (default: 8001)",
    )
    web_parser.add_argument(
        "--host",
        default="127.0.0.1",
        help="Host to run the web server on (default: 127.0.0.1)",
=======
    # Serve subcommand
    serve_parser = subparsers.add_parser(
        "serve",
        help="Start the web interface for file uploads and conversions",
        formatter_class=argparse.ArgumentDefaultsHelpFormatter,
    )
    serve_parser.add_argument(
        "--port",
        type=int,
        default=8000,
        help="Port to run the web server on",
>>>>>>> 7697d705
    )

    # Convert subcommand
    convert_parser = subparsers.add_parser(
        "convert",
        help="Convert documents between different formats",
        formatter_class=argparse.ArgumentDefaultsHelpFormatter,
    )
    convert_parser.add_argument(
        "--input",
        required=True,
        help="Input file path (or provide directly as first argument)",
    )
    convert_parser.add_argument(
        "--format",
        choices=["pdf", "text", "image", "docx", "csv", "html"],
        default="text",
        help="Output format for the conversion (default: text)",
    )
    convert_parser.add_argument(
        "--output",
        help="Output file path (default: input filename with new extension)",
    )

    # Advanced conversion options
    convert_parser.add_argument(
        "--brightness",
        type=float,
        default=1.5,
        help="Brightness adjustment factor (default: 1.50 for optimal readability, range: 0.0-2.0)",
    )
    convert_parser.add_argument(
        "--contrast",
        type=float,
        default=1.2,
        help="Contrast adjustment factor (default: 1.20 for optimal clarity, range: 0.0-2.0)",
    )
    convert_parser.add_argument(
        "--pages",
        help="Page range to process (e.g., '1-5' or '1,3,5' or '1-3,7-9')",
    )
    convert_parser.add_argument(
        "--resolution",
        type=int,
        default=300,
        help="Output resolution in DPI for image conversion (default: 300)",
    )
    convert_parser.add_argument(
        "--quality",
        type=int,
        choices=range(1, 101),
        default=95,
        metavar="[1-100]",
        help="Output quality for image conversion (1-100, default: 95)",
    )

    args = parser.parse_args()

    # Set default command to export
    if not args.command:
        args.command = "export"

    # Initialize attributes for export command
    if args.command == "export":
        if not hasattr(args, "repo_url"):
            args.repo_url = None
        if not hasattr(args, "local_dir"):
            args.local_dir = None
        if not hasattr(args, "repo_url_sub"):
            args.repo_url_sub = None

        # Process export command arguments if provided
        # Handle --subdir first as it can be used for both local and repo exports
        if args.subdir:
            args.local_dir = os.path.abspath(args.subdir)
            logger.info(f"Using subdirectory as source: {args.local_dir}")
            return args
            
        if args.local_dir:
            args.repo_url_sub = False
            return args
        if args.repo_url:
            args.repo_url_sub = False
            return args
        if args.repo_url_sub:
            args.repo_url = args.repo_url_sub
            args.repo_url_sub = True
            return args

        # Only prompt if no source arguments were provided
        tmp_url = input(
            "Enter the GitHub repository URL (or press Enter to export local directory): "
        ).strip()
        if tmp_url:
            args.repo_url = tmp_url
        else:
            tmp_dir = input(
                "Enter a local directory path for export (or press Enter for current directory): "
            ).strip()
            if tmp_dir:
                args.local_dir = tmp_dir
            else:
                args.local_dir = os.getcwd()
                logger.info(
                    f"No directory specified, defaulting to current directory: {args.local_dir}"
                )

    return args


def parse_github_url(
    url: str, use_subdirectory: bool = False
) -> Tuple[str, Optional[str], Optional[str]]:
    """
    Extract information from a GitHub repository URL, ignoring subdirectories unless
    use_subdirectory is True. Also extracts base repository URL from deep URLs like
    /pulls, /issues, etc.

    Args:
        url: The GitHub repository URL to parse.
        use_subdirectory: If True, extract subdirectory information from deep URLs.

    Returns:
        Tuple of (base_repo_url, branch, subdirectory).
        - base_repo_url: The base GitHub repository URL ending with .git
        - branch: Branch name if specified in URL, None otherwise
        - subdirectory: Subdirectory path if specified and use_subdirectory=True, None otherwise

    Raises:
        SystemExit: If the URL is not a valid GitHub repository URL.
    """
    # Step 1: Extract base repository URL first
    base_match = re.match(r"^(https?://github\.com/[^/]+/[^/]+)", url)
    if not base_match:
        logger.error(f"Invalid GitHub URL: {url}")
        sys.exit(1)

    base_repo = base_match.group(1)
    remaining_path = url[len(base_repo):]

    # Step 2: Check for URL suffixes that could be subdirectories
    special_suffixes = ["/pulls", "/issues", "/actions", "/wiki"]
    subdir = None
    for suffix in special_suffixes:
        if remaining_path.startswith(suffix):
            if use_subdirectory:
                # These are GitHub virtual paths, warn user they don't exist in repo
                logger.warning(
                    f"{suffix} is a GitHub virtual path and doesn't exist in the repository. "
                    "Exporting from repository root instead."
                )
            else:
                # Otherwise just remove it and continue with base URL
                logger.warning(f"Removing suffix {suffix} from URL: {url}")
            remaining_path = remaining_path[len(suffix):]
            break

    # Step 3: Check for tree/<branch>/<path> pattern
    tree_match = re.search(r"/tree/([^/]+)(?:/(.+))?$", url)
    branch = tree_match.group(1) if tree_match else None

    # If we already have a subdir from special suffixes, don't override it
    if not subdir:
        subdir = tree_match.group(2) if tree_match and use_subdirectory else None

    # Step 4: Append .git if missing
    if not base_repo.endswith(".git"):
        base_repo += ".git"

    return base_repo, branch, subdir


def build_auth_url(base_url: str, token: str) -> str:
    """
    Build an authenticated GitHub URL using a token.

    Args:
        base_url: The base GitHub repository URL.
        token: The GitHub Personal Access Token.

    Returns:
        The authenticated URL.
    """
    if not base_url.startswith("https://"):
        logger.warning("Token-based auth requires HTTPS. Proceeding without token.")
        return base_url
    return base_url.replace("https://", f"https://{token}@")


def is_text_file(file_path: Path) -> bool:
    """
    Determine if a file is text-based by:
      1) Checking if its suffix is in a known binary or text set
      2) Checking MIME type (if available)
      3) Scanning first 1KB for null bytes as a fallback
    """
    suffix = file_path.suffix.lower()

    # 1) Immediate check against known binary or text extensions
    if suffix in BINARY_EXTENSIONS:
        return False
    if suffix in TEXT_EXTENSIONS:
        return True

    # 2) MIME type guess
    mime_type, _ = mimetypes.guess_type(str(file_path))
    if mime_type:
        # If MIME starts with "text/", or is specifically "application/json", "application/xml", etc.
        # treat it as text
        if mime_type.startswith("text/"):
            return True
        if mime_type in ("application/json", "application/xml"):
            return True
        # If we get something like application/octet-stream, it's probably binary
        return False

    # 3) Read first 1KB; if we see a null byte, consider it binary
    try:
        with file_path.open("rb") as f:
            chunk = f.read(1024)
            if b"\x00" in chunk:
                return False
    except IOError:
        return False

    # If we pass all the above checks without finding a reason to skip,
    # assume it is text-ish
    return True


def _sequential_filename(output_path: Path) -> Path:
    """
    Append (1), (2), etc. to the output file if it already exists to avoid overwriting.
    Ensures sequential numbering by checking all existing files first.
    """
    if not output_path.exists():
        return output_path

    base = output_path.stem
    suffix = output_path.suffix
    parent = output_path.parent

    # Find all existing sequential files
    existing_files = list(parent.glob(f"{base}(*){suffix}"))
    counter = 1

    if existing_files:
        # Extract numbers from existing files and find the highest
        numbers = []
        for f in existing_files:
            try:
                num = int(f.stem[len(base) + 1:-1])  # Extract number between parentheses
                numbers.append(num)
            except (ValueError, IndexError):
                continue
        if numbers:
            counter = max(numbers) + 1

    # Create new filename with next available number
    output_path = parent / "{}({}){}".format(base, counter, suffix)
    logger.debug("Using sequential filename: {}".format(output_path))
    return output_path


def prepare_exports_dir() -> Path:
    """
    Create and configure the exports directory.

    Returns:
        Path to the exports directory.
    """
    exports_dir = Path(EXPORTS_DIR).resolve()
    exports_dir.mkdir(parents=True, exist_ok=True)
    logger.debug(f"Using exports directory: {exports_dir}")
    return exports_dir


def load_gitignore_patterns(repo_root: Path) -> Tuple[Set[str], Set[str]]:
    """
    Load .gitignore patterns from the repository root.
    Implements blanket ignore by default with "*" pattern.
    Supports pattern overrides with "!" prefix.

    Args:
        repo_root: Path to the repository root directory.

    Returns:
        Tuple of (ignore_patterns, override_patterns).
        - ignore_patterns: Set of patterns to ignore
        - override_patterns: Set of patterns to explicitly include
    """
    # Default patterns to ignore common unwanted files
    ignore_patterns = {
        "__pycache__/*",
        "*.pyc",
        "*.pyo",
        "*.pyd",
        "*.so",
        "*.dll",
        "*.dylib",
        "*.exe",
        "*.bin",
        "*.jpg",
        "*.jpeg",
        "*.jpg",
        "*.pdf",
        "*.zip",
        "*.tar.gz",
        ".git/*",
        ".svn/*",
        ".hg/*",
        "node_modules/*",
        "venv/*",
        ".env/*",
    }
    override_patterns = set()
    gitignore_path = repo_root / ".gitignore"

    if gitignore_path.is_file():
        try:
            with gitignore_path.open(encoding=DEFAULT_ENCODING) as f:
                for line in f:
                    line = line.strip()
                    if not line or line.startswith("#"):
                        continue

                    if line.startswith("!"):
                        pattern = line[1:]  # Remove the ! prefix
                        override_patterns.add(pattern)
                        logger.debug("Added override pattern: {}".format(pattern))
                    else:
                        ignore_patterns.add(line)

            logger.debug(
                "Loaded {} ignore patterns and {} override patterns".format(
                    len(ignore_patterns), len(override_patterns)
                )
            )
        except Exception as e:
            logger.warning("Error reading .gitignore: {}".format(e))
    else:
        logger.debug("No .gitignore found, using default blanket ignore")

    return ignore_patterns, override_patterns


def should_ignore(
    path: Path,
    patterns: Tuple[Set[str], Set[str]],
    repo_root: Path,
    stats: Optional[Dict[str, int]] = None,
) -> bool:
    """
    Check if a path should be ignored based on .gitignore patterns.
    Supports blanket ignore with pattern overrides.

    Args:
        path: Path to check.
        patterns: Tuple of (ignore_patterns, override_patterns) from load_gitignore_patterns.
        repo_root: Repository root path for relative path calculation.
        stats: Optional dictionary to track file statistics.

    Returns:
        True if the path should be ignored, False otherwise.
    """
    # Always check if it's a binary file first
    if not is_text_file(path):
        logger.info(f"Skipped binary file: {path}")
        if stats is not None:
            stats["binary_files"] += 1
        return True

    ignore_patterns, override_patterns = patterns
    if not ignore_patterns and not override_patterns:
        return False

    try:
        rel_path = str(path.relative_to(repo_root))

        # First check if path matches any override patterns
        for pattern in override_patterns:
            if fnmatch.fnmatch(rel_path, pattern):
                logger.debug(f"Including {rel_path} (matches override pattern {pattern})")
                return False

        # Then check if path matches any ignore patterns
        for pattern in ignore_patterns:
            if fnmatch.fnmatch(rel_path, pattern):
                logger.debug(f"Ignoring {rel_path} (matches ignore pattern {pattern})")
                return True

    except Exception as e:
        logger.warning(f"Error checking ignore pattern for {path}: {e}")
        return True  # Default to ignore on error

    return False  # Default to include if no patterns match


def export_files_to_single_file(
    repo: Optional[Repo],
    repo_name: str,
    repo_root: Path,
    output_file: Path,
    skip_commit_info: bool = False,
) -> None:
    """
    Export repository (or local dir) text files to a single file.

    Args:
        repo: The Git repository object (if any; can be None for a non-git local dir).
        repo_name: Name of the repository or "local-export".
        repo_root: Root path of the repository or local directory.
        output_file: Path to the output file.
        skip_commit_info: If True, do not attempt to read Git commit info.
    """
    logger.info("Starting file export process")
    stats: Dict[str, int] = {
        "processed_files": 0,
        "skipped_files": 0,
        "binary_files": 0,
        "error_files": 0,
        "total_chars": 0,
        "total_lines": 0,
        "total_tokens": 0,
    }

    # Ensure output directory exists and resolve path
    output_file = Path(output_file).resolve()
    output_file.parent.mkdir(parents=True, exist_ok=True)
    logger.debug(f"Writing to output file: {output_file}")

    with output_file.open("w", encoding=DEFAULT_ENCODING) as outfile:
        # Write header
        outfile.write("Generated by file2ai\n")
        outfile.write("=" * 80 + "\n\n")
        outfile.write(f"Repository: {repo_name}\n\n")

        # Directory structure
        outfile.write("Directory Structure:\n")
        outfile.write("------------------\n")
        _write_directory_structure(repo_root, outfile)
        outfile.write("\n" + "=" * 80 + "\n\n")

        # Process files
        _process_repository_files(repo_root, outfile, stats, repo if not skip_commit_info else None)

        # Write summary
        _write_summary(outfile, stats)

    _log_export_stats(stats)


def export_files_to_json(
    repo: Optional[Repo],
    repo_name: str,
    repo_root: Path,
    output_file: Path,
    skip_commit_info: bool = False,
) -> None:
    """
    Export repository (or local dir) text files to a JSON file.

    Args:
        repo: The Git repository object (if any; can be None for a non-git local dir).
        repo_name: Name of the repository or "local-export".
        repo_root: Root path of the repository or local directory.
        output_file: Path to the output file.
        skip_commit_info: If True, do not attempt to read Git commit info.
    """
    logger.info("Starting JSON export process")
    stats: Dict[str, int] = {
        "processed_files": 0,
        "skipped_files": 0,
        "binary_files": 0,
        "error_files": 0,
        "total_chars": 0,
        "total_lines": 0,
        "total_tokens": 0,
    }

    data: List[FileEntry] = []
    ignore_patterns = load_gitignore_patterns(repo_root)

    files_to_process = [
        f
        for f in repo_root.rglob("*")
        if f.is_file()
        and not f.name.startswith(".")
        and ".git" not in str(f)
        and not should_ignore(f, ignore_patterns, repo_root, stats)
    ]
    total_files = len(files_to_process)

    for i, file_path in enumerate(files_to_process, 1):
        if i % 10 == 0:  # Update every 10 files
            logger.info(f"Processing files: {i}/{total_files}")

        if is_text_file(file_path):
            try:
                content = file_path.read_text(encoding=DEFAULT_ENCODING)
                rel_path = file_path.relative_to(repo_root)

                file_entry: FileEntry = {
                    "path": str(rel_path),
                    "content": content,
                    "last_commit": None,
                }

                if repo and not skip_commit_info:
                    try:
                        last_commit = next(repo.iter_commits(paths=str(rel_path), max_count=1))
                        commit_info: CommitInfo = {
                            "message": str(last_commit.message.strip()),
                            "author": str(last_commit.author.name),
                            "date": str(last_commit.committed_datetime.isoformat()),
                        }
                        file_entry["last_commit"] = commit_info
                    except (StopIteration, Exception) as e:
                        if not isinstance(e, StopIteration):
                            logger.warning(f"Could not get commit info for {file_path}: {e}")
                        # last_commit is already None by default

                data.append(file_entry)

                # Update stats
                stats["processed_files"] += 1
                stats["total_chars"] += len(content)
                stats["total_lines"] += content.count("\n") + 1
                stats["total_tokens"] += len(content.split())

                logger.debug(f"Processed file: {file_path}")
            except Exception as e:
                logger.warning(f"Failed to process {file_path}: {e}")
                stats["skipped_files"] += 1
        else:
            logger.debug(f"Skipped binary file: {file_path}")
            stats["skipped_files"] += 1

    # Write JSON output
    with output_file.open("w", encoding=DEFAULT_ENCODING) as f:
        json.dump({"repository": repo_name, "files": data}, f, indent=2)

    _log_export_stats(stats)


def _write_directory_structure(repo_root: Path, outfile: TextIO) -> None:
    """Write the repository/local directory structure to the output file."""
    ignore_patterns = load_gitignore_patterns(repo_root)

    for root, dirs, files in os.walk(repo_root):
        rel_path = Path(root).relative_to(repo_root)

        # Skip .git directory
        if ".git" in str(rel_path):
            continue

        # Check if directory should be ignored
        if should_ignore(Path(root), ignore_patterns, repo_root):
            logger.debug(f"Skipping ignored directory: {rel_path}")
            dirs.clear()  # Skip processing subdirectories
            continue

        level = len(rel_path.parts)

        # Print directory name (except root)
        if str(rel_path) != ".":
            outfile.write(f"{'  ' * (level-1)}└── {rel_path.name}/\n")

        # Process files
        for file in sorted(files):
            file_path = Path(root) / file
            if not file.startswith(".") and "test" not in file.lower():
                if not should_ignore(file_path, ignore_patterns, repo_root):
                    outfile.write(f"{'  ' * level}└── {file}\n")
                else:
                    logger.debug(f"Skipping ignored file: {file_path}")


def _process_repository_files(
    repo_root: Path, outfile: TextIO, stats: Dict[str, int], repo: Optional[Repo]
) -> None:
    """Process all repository files and update statistics."""
    ignore_patterns = load_gitignore_patterns(repo_root)

    # Define directories to skip early in the process
    skip_dirs = {
        "node_modules",
        "venv",
        ".venv",
        "env",
        ".env",
        "dist",
        "build",
        ".next",
        "__pycache__",
        ".git",
        ".pytest_cache",
        ".coverage",
        ".idea",
        ".vscode",
    }

    files_to_process = []
    for f in repo_root.rglob("*"):
        if f.is_file():
            # Skip files in excluded directories early
            if any(skip_dir in str(f.parent) for skip_dir in skip_dirs):
                continue
            # Apply remaining filters
            if not f.name.startswith(".") and not should_ignore(f, ignore_patterns, repo_root):
                files_to_process.append(f)

    total_files = len(files_to_process)

    for i, file_path in enumerate(files_to_process, 1):
        if i % 10 == 0:  # Update every 10 files
            logger.info(f"Processing files: {i}/{total_files}")
        if is_text_file(file_path):
            try:
                content = file_path.read_text(encoding=DEFAULT_ENCODING)

                # Write file header
                outfile.write(f"File: {file_path}\n")
                outfile.write("-" * 80 + "\n")

                if repo:
                    # Attempt to get last commit info if the file is tracked in Git
                    rel_path = file_path.relative_to(repo_root)
                    try:
                        last_commit = next(repo.iter_commits(paths=str(rel_path), max_count=1))
                        commit_msg = last_commit.message.strip()
                        author = last_commit.author.name
                        commit_date = last_commit.committed_datetime.isoformat()[
                            :10
                        ]  # Get YYYY-MM-DD part
                        outfile.write(f"Last Commit: {commit_msg} by {author} on {commit_date}\n\n")
                    except StopIteration:
                        outfile.write("Last Commit: No commits found\n\n")
                    except Exception as e:
                        logger.warning(f"Could not get commit info for {file_path}: {e}")
                        outfile.write("Last Commit: Unknown\n\n")

                # Write file content
                outfile.write(content)
                outfile.write("\n" + "=" * 80 + "\n\n")

                # Update stats
                stats["processed_files"] += 1
                stats["total_chars"] += len(content)
                stats["total_lines"] += content.count("\n") + 1
                stats["total_tokens"] += len(content.split())

                logger.debug(f"Processed file: {file_path}")
            except Exception as e:
                logger.warning(f"Failed to process {file_path}: {e}")
                stats["skipped_files"] += 1
        else:
            logger.debug(f"Skipped binary file: {file_path}")
            stats["skipped_files"] += 1


def _write_summary(outfile: TextIO, stats: Dict[str, int]) -> None:
    """Write export statistics summary to the output file."""
    outfile.write("\nFile Statistics:\n")
    outfile.write("--------------\n")
    outfile.write(f"Total files processed: {stats['processed_files']}\n")
    outfile.write(f"Binary files skipped: {stats['binary_files']}\n")
    outfile.write(f"Files with errors: {stats['error_files']}\n")
    outfile.write(f"Total characters: {stats['total_chars']:,}\n")
    outfile.write(f"Total lines: {stats['total_lines']:,}\n")
    outfile.write(f"Total tokens: {stats['total_tokens']:,}\n")


def _log_export_stats(stats: dict) -> None:
    """Log export statistics to the console."""
    logger.info(
        f"Export complete. Processed {stats['processed_files']} files, "
        f"skipped {stats['skipped_files']} files"
    )
    logger.info(f"Total characters: {stats['total_chars']:,}")
    logger.info(f"Total lines: {stats['total_lines']:,}")
    logger.info(f"Total tokens: {stats['total_tokens']:,}")


def clone_and_export(args: argparse.Namespace) -> None:
    """
    Clone repository and export its contents.

    Args:
        args: Command line arguments namespace.
    """
    logger.info(f"Starting export of repository: {args.repo_url}")
    exports_dir = Path(EXPORTS_DIR)
    exports_dir.mkdir(parents=True, exist_ok=True)

    # Parse URL and extract components based on --repo-url-sub flag
    clone_url, url_branch, url_subdir = parse_github_url(
        args.repo_url, use_subdirectory=args.repo_url_sub
    )

    # Use token if provided
    if args.token:
        masked_token = (
            f"{args.token[:3]}...{args.token[-3:]}" if len(args.token) > 6 else "REDACTED"
        )
        logger.info(f"Using token: {masked_token}")
        clone_url = build_auth_url(clone_url, args.token)

    repo_name = clone_url.rstrip("/").split("/")[-1].replace(".git", "")
    extension = ".json" if args.format == "json" else ".txt"
    output_path = exports_dir / (args.output_file or f"file2ai_export{extension}")
    output_path = _sequential_filename(output_path.resolve())
    logger.debug(f"Using output path: {output_path}")

    with tempfile.TemporaryDirectory() as temp_dir:
        clone_path = Path(temp_dir) / repo_name
        logger.info(f"Cloning repository to: {clone_path}")

        try:
            subprocess.run(
                ["git", "clone", clone_url, str(clone_path)],
                check=True,
                stdout=subprocess.DEVNULL,
                stderr=subprocess.PIPE,
                text=True,
            )
            logger.info("Repository cloned successfully")
        except subprocess.CalledProcessError as e:
            logger.error(f"Git clone failed: {e}")
            sys.exit(1)

        try:
            repo = Repo(clone_path)
        except exc.GitError as e:
            logger.error(f"Failed to initialize repository: {e}")
            sys.exit(1)

        # Determine branch: explicit --branch flag takes precedence over URL
        branch = args.branch or url_branch
        if branch:
            try:
                repo.git.checkout(branch)
                logger.info(f"Checked out branch: {branch}")
            except exc.GitCommandError as e:
                logger.error(f"Failed to checkout {branch}: {e}")
                sys.exit(1)
        else:
            logger.info("Using default branch")

        # Determine subdirectory: explicit --subdir flag takes precedence over URL
        subdir = args.subdir or url_subdir
        if subdir:
            export_target = clone_path / subdir
            if not export_target.is_dir():
                logger.error(f"Subdirectory {subdir} does not exist in the repository")
                sys.exit(1)
            logger.info(f"Exporting from subdirectory: {subdir}")
        else:
            export_target = clone_path
            logger.info("Exporting from repository root")

        if args.format == "json":
            export_files_to_json(repo, repo_name, export_target, output_path)
        else:
            export_files_to_single_file(repo, repo_name, export_target, output_path)
        logger.info(f"Repository exported to {output_path}")

        if not args.skip_remove:
            try:
                repo.close()
                logger.info("Cleaned up temporary repository")
            except Exception as e:
                logger.warning(f"Failed to clean up repository: {e}")


def local_export(args: argparse.Namespace) -> None:
    """
    Recursively export text files from a local directory.

    Args:
        args: Command line arguments namespace.
    """
    logger.info("Starting export of local directory")
    
    # Determine base directory and subdirectory
    base_dir = Path(args.local_dir)
    if not base_dir.exists():
        logger.error(f"Base directory does not exist: {base_dir}")
        raise FileNotFoundError(f"Base directory does not exist: {base_dir}")
    
    # Handle subdirectory if specified
    if hasattr(args, 'subdir') and args.subdir:
        local_dir = (base_dir / args.subdir).resolve()
        logger.info(f"Using subdirectory: {args.subdir}")
    else:
        local_dir = base_dir.resolve()
        logger.info("Using base directory")
    
    if not local_dir.exists():
        logger.error(f"Directory does not exist: {local_dir}")
        raise FileNotFoundError(f"Directory does not exist: {local_dir}")
    if not local_dir.is_dir():
        logger.error(f"Path is not a directory: {local_dir}")
        raise NotADirectoryError(f"Path is not a directory: {local_dir}")
        
    repo_name = local_dir.name or "local-export"
    extension = ".json" if hasattr(args, 'format') and args.format == "json" else ".txt"
    output_file = args.output_file if hasattr(args, 'output_file') and args.output_file else f"file2ai_export{extension}"
    exports_dir = prepare_exports_dir()
    output_path = exports_dir / output_file
    output_path.parent.mkdir(parents=True, exist_ok=True)
    output_path = _sequential_filename(output_path.resolve())
    logger.debug(f"Using output path: {output_path}")
    logger.debug(f"Exports directory: {EXPORTS_DIR}")

    # Check if local_dir is a git repository
    git_path = local_dir / ".git"
    if git_path.is_dir():
        # Attempt to open a Repo object so we can capture commit info
        try:
            repo = Repo(local_dir)
            logger.info(f"Found local git repository: {local_dir}")
            if args.format == "json":
                export_files_to_json(
                    repo, repo_name, local_dir, output_path, skip_commit_info=False
                )
            else:
                export_files_to_single_file(
                    repo, repo_name, local_dir, output_path, skip_commit_info=False
                )
        except exc.GitError:
            logger.warning(
                "Local directory has .git but is not a valid repo. Skipping commit info."
            )
            if args.format == "json":
                export_files_to_json(None, repo_name, local_dir, output_path, skip_commit_info=True)
            else:
                export_files_to_single_file(
                    None, repo_name, local_dir, output_path, skip_commit_info=True
                )
    else:
        # Not a git repository at all
        logger.info(f"Local directory is not a git repository: {local_dir}")
        if args.format == "json":
            export_files_to_json(None, repo_name, local_dir, output_path, skip_commit_info=True)
        else:
            export_files_to_single_file(
                None, repo_name, local_dir, output_path, skip_commit_info=True
            )

    # Ensure we use absolute paths
    output_path = Path(output_path).resolve()
    logger.info(f"Local directory exported to {output_path}")
    logger.debug(f"Output path (absolute): {output_path}")


def parse_page_range(page_range: str) -> List[int]:
    """Parse a page range string into a list of page numbers.

    Args:
        page_range: String in format like "1-5" or "1,3,5" or "1-3,7-9" or "2" (single page)

    Returns:
        List of page numbers

    Examples:
        >>> parse_page_range("1-5")
        [1, 2, 3, 4, 5]
        >>> parse_page_range("1,3,5")
        [1, 3, 5]
        >>> parse_page_range("1-3,7-9")
        [1, 2, 3, 7, 8, 9]
        >>> parse_page_range("2")
        [2]
    """
    if not page_range:
        return []

    # Clean input
    page_range = page_range.strip()

    # Handle single page number
    if page_range.isdigit():
        return [int(page_range)]

    # Handle ranges and comma-separated values
    pages = set()
    try:
        for part in page_range.split(","):
            part = part.strip()
            if "-" in part:
                start, end = map(int, part.split("-"))
                if start > end:
                    start, end = end, start  # Swap if start > end
                pages.update(range(start, end + 1))
            elif part.isdigit():
                pages.add(int(part))
            else:
                raise ValueError(f"Invalid page number or range: {part}")
    except ValueError as e:
        logger.error(str(e))
        sys.exit(1)

    return sorted(list(pages))


def load_config() -> dict:
    """Load configuration from file2ai.conf if it exists."""
    config_path = Path("file2ai.conf")
    if config_path.exists():
        return json.loads(config_path.read_text())
    return {}


def check_html_support() -> bool:
    """Check if required HTML packages (beautifulsoup4 and weasyprint) are available."""
    return check_package_support("bs4") and check_package_support("weasyprint")


def install_html_support() -> bool:
    """Install required HTML packages (beautifulsoup4 and weasyprint)."""
    return install_package_support("beautifulsoup4") and install_package_support("weasyprint")


def check_pymupdf_support() -> bool:
    """Check if PyMuPDF is available for PDF-to-image conversion."""
    return check_package_support("fitz")


def install_pymupdf_support() -> bool:
    """Install PyMuPDF package for PDF-to-image conversion."""
    return install_package_support("PyMuPDF")


def _enhance_and_save_image(
    img: "PILImage", image_path: Path, args: argparse.Namespace, logger: logging.Logger
) -> None:
    """
    Apply image enhancements (brightness/contrast) and save the image.

    Args:
        img: PIL Image object to enhance
        image_path: Path where to save the image
        args: Command line arguments containing enhancement parameters
        logger: Logger instance for output
    """
    try:
        from PIL import ImageEnhance

        # Apply brightness adjustment with validation
        if args.brightness != 1.0:
            brightness = max(0.0, min(2.0, args.brightness))
            enhancer = ImageEnhance.Brightness(img)
            img = enhancer.enhance(brightness)
            if brightness != args.brightness:
                logger.debug(f"Brightness value clamped to valid range: {brightness}")

        # Apply contrast adjustment with validation
        if args.contrast != 1.0:
            contrast = max(0.0, min(2.0, args.contrast))
            enhancer = ImageEnhance.Contrast(img)
            img = enhancer.enhance(contrast)
            if contrast != args.contrast:
                logger.debug(f"Contrast value clamped to valid range: {contrast}")

        # Save with quality setting
        img.save(str(image_path), quality=args.quality)
        logger.info(
            "Applied image enhancements (brightness: %.2f, contrast: %.2f)",
            args.brightness,
            args.contrast,
        )
    except (ImportError, AttributeError) as e:
        logger.warning(f"Failed to apply image enhancements: {e}")
        img.save(str(image_path))


def _write_image_list(
    images_dir: Path,
    input_path: Path,
    pages_to_process: Union[List[int], range],
    output_path: Path,
    logger: logging.Logger,
) -> List[str]:
    """
    Write a list of generated image paths to an output file.

    Args:
        images_dir: Directory containing generated images
        input_path: Original input file path
        pages_to_process: List of page numbers that were processed
        output_path: Path to write the image list
        logger: Logger instance for output

    Returns:
        List[str]: List of image paths that were written to the file
    """
    # Create a combined output file listing all image paths
    image_list: List[str] = []
    for page_num in pages_to_process:
        image_name = f"{input_path.stem}_page_{page_num}.png"
        image_list.append(f"exports/images/{image_name}")

    # Always write the list file with correct extension
    if not str(output_path).endswith(".image"):
        output_path = output_path.with_suffix(".image")
    output_path.parent.mkdir(parents=True, exist_ok=True)
    # Write paths with forward slashes for consistency
    output_path.write_text("\n".join(image_list) + "\n")
    logger.info(f"Created image list file: {output_path}")
    return image_list


<<<<<<< HEAD
def verify_file_access(file_path: Path, skip_in_tests: bool = True) -> None:
    """
    Verify that a file exists and is readable.
    
    Args:
        file_path: Path to the file to verify
        skip_in_tests: Whether to skip verification in test environment
        
    Raises:
        FileNotFoundError: If file doesn't exist
        IOError: If file isn't readable
    """
    # Skip verification in test environment if requested
    if skip_in_tests and 'pytest' in sys.modules:
        return
        
    try:
        if not file_path.exists():
            error_msg = f"Input file does not exist: {file_path}"
            logger.error(error_msg)
            raise FileNotFoundError(error_msg)
        
        # Check if file is readable
        with open(file_path, 'rb') as test_read:
            test_read.read(1)
        logger.info(f"Successfully verified file exists and is readable: {file_path}")
    except (FileNotFoundError, IOError, PermissionError) as e:
        logger.error(f"File access error: {str(e)}")
        raise

=======
def convert_word_to_image(
    input_path: Path,
    output_dir: Path,
    resolution: int = 300,
    brightness: float = 1.0,
    contrast: float = 1.0,
    quality: int = 95,
    logger: Optional[logging.Logger] = None,
) -> List[str]:
    """
    Convert a Word document to a series of images using pure Python (no system dependencies).

    Args:
        input_path: Path to the input Word document
        output_dir: Directory to save the generated images
        resolution: Image resolution in DPI (default: 300)
        brightness: Image brightness adjustment (0.0-2.0, default: 1.0)
        contrast: Image contrast adjustment (0.0-2.0, default: 1.0)
        quality: Image quality setting (1-100, default: 95)
        logger: Optional logger instance for output

    Returns:
        List[str]: List of paths to the generated images
    """
    if logger is None:
        logger = logging.getLogger(__name__)

    if not check_docx_support():
        logger.info("Installing Word document support...")
        if not install_docx_support():
            logger.error("Failed to install Word document support")
            raise ImportError("Failed to install python-docx")
        logger.info("Word document support installed successfully")

    try:
        from docx import Document
    except ImportError:
        logger.error("Failed to import python-docx")
        raise

    try:
        from PIL import Image, ImageDraw, ImageFont
    except ImportError:
        logger.error("Failed to import PIL")
        raise

    # Create images directory if it doesn't exist
    images_dir = output_dir / "images"
    images_dir.mkdir(parents=True, exist_ok=True)

    # Calculate dimensions based on resolution
    dpi = resolution
    page_width = int(8.5 * dpi)  # Standard US Letter width
    page_height = int(11 * dpi)  # Standard US Letter height
    margin = int(dpi * 0.5)  # 0.5 inch margins
    font_size = int(dpi / 10)  # Proportional font size

    # Create a new image for each page
    page_num = 1
    current_y = margin
    current_page = Image.new("RGB", (page_width, page_height), "white")
    draw = ImageDraw.Draw(current_page)
    image_list = []

    try:
        # Use a basic font (this will work cross-platform)
        font = ImageFont.load_default()
    except Exception as e:
        logger.warning(f"Failed to load font: {e}, using basic text rendering")
        font = None

    def new_page():
        nonlocal current_page, draw, current_y, page_num
        # Save current page if it has content
        if current_y > margin:
            image_path = images_dir / f"{input_path.stem}_page_{page_num}.png"
            if check_image_enhance_support():
                try:
                    _enhance_and_save_image(
                        current_page,
                        image_path,
                        argparse.Namespace(
                            brightness=brightness, contrast=contrast, quality=quality
                        ),
                        logger,
                    )
                except Exception as e:
                    logger.warning(f"Failed to enhance image: {e}")
                    current_page.save(image_path, "PNG")
            else:
                current_page.save(image_path, "PNG")
            logger.info(f"Created image for page {page_num}: {image_path}")
            image_list.append(str(image_path))
            page_num += 1
        # Create new page
        current_page = Image.new("RGB", (page_width, page_height), "white")
        draw = ImageDraw.Draw(current_page)
        current_y = margin

    # Load and process the document
    doc = Document(input_path)

    # Process paragraphs
    for paragraph in doc.paragraphs:
        if paragraph.text.strip():
            # Wrap text to fit page width
            words = paragraph.text.split()
            line = []
            for word in words:
                line.append(word)
                # Check if line width exceeds page width
                text = " ".join(line)
                if font:
                    text_width = draw.textlength(text, font=font)
                else:
                    text_width = len(text) * (font_size * 0.6)  # Estimate width

                if text_width > page_width - (2 * margin):
                    # Remove last word and draw line
                    line.pop()
                    text = " ".join(line)
                    if current_y + font_size > page_height - margin:
                        new_page()
                    draw.text((margin, current_y), text, fill="black", font=font)
                    current_y += int(font_size * 1.5)
                    line = [word]

            # Draw remaining text
            if line:
                text = " ".join(line)
                if current_y + font_size > page_height - margin:
                    new_page()
                draw.text((margin, current_y), text, fill="black", font=font)
                current_y += int(font_size * 2)  # Extra space after paragraph

    # Process tables
    for table in doc.tables:
        # Calculate table dimensions
        col_width = (page_width - (2 * margin)) // max(len(row.cells) for row in table.rows)
        row_height = int(font_size * 2)

        for row in table.rows:
            # Check if table row fits on current page
            if current_y + row_height > page_height - margin:
                new_page()

            # Draw table row
            x = margin
            for cell in row.cells:
                # Draw cell border
                draw.rectangle(
                    [x, current_y, x + col_width, current_y + row_height], outline="black"
                )
                # Draw cell text
                if cell.text.strip():
                    draw.text((x + 5, current_y + 5), cell.text.strip(), fill="black", font=font)
                x += col_width
            current_y += row_height

        current_y += int(font_size)  # Space after table

    # Save the last page if it has content
    if current_y > margin:
        new_page()

    return image_list


>>>>>>> 7697d705
def convert_document(args: argparse.Namespace) -> None:
    """
    Convert a document to the specified format.

    Args:
        args: Command line arguments containing:
            - input: Path to input file
            - format: Desired output format (pdf, text, image, docx, csv)
            - output: Optional output path
            - brightness: Image brightness adjustment (0.0-2.0)
            - contrast: Image contrast adjustment (0.0-2.0)
            - quality: Image quality setting (1-100)
            - resolution: Image resolution in DPI
    """
    input_path = Path(args.input).resolve()  # Get absolute path
    logger.info(f"Attempting to convert file: {input_path}")
    
    # Verify file exists and is accessible (skip for mocked tests)
    verify_file_access(input_path)

    # Determine output path
    if args.output:
        output_path = Path(args.output)
    else:
        # Use input filename with original extension plus format
        output_path = input_path.with_suffix(f"{input_path.suffix}.{args.format}")

    # Ensure exports directory exists
    exports_dir = Path(EXPORTS_DIR)
    exports_dir.mkdir(exist_ok=True)

    # Move output to exports directory if not already there
    if exports_dir not in output_path.parents:
        output_path = exports_dir / output_path.name

    # Ensure we don't overwrite existing files
    output_path = _sequential_filename(output_path)

    input_extension = input_path.suffix.lower()
    output_format = args.format.lower()

    # Handle Word documents (DOC/DOCX)
    if input_extension in [".doc", ".docx"]:
        if not check_docx_support():
            logger.info("Installing Word document support...")
            if not install_docx_support():
                logger.error("Failed to install Word document support")
                sys.exit(1)
            logger.info("Word document support installed successfully")
            # Re-import Document after installing support
            global Document
            try:
                from docx import Document
            except ImportError:
                logger.error("Failed to import python-docx after installation")
                sys.exit(1)

        if Document is None:
            logger.error("python-docx Document class not available")
            sys.exit(1)

        try:
            # Create Document instance without loading file for mock testing
            if not input_path.exists() or input_path.stat().st_size == 0:
                doc = Document()
            else:
                doc = Document(input_path)

            if output_format == "text":
                # Extract text from Word document
                full_text = []
                
                # Extract from paragraphs
                if hasattr(doc, 'paragraphs'):
                    for paragraph in doc.paragraphs:
                        if hasattr(paragraph, 'text') and paragraph.text.strip():
                            full_text.append(paragraph.text.strip())

                # Extract from tables
                if hasattr(doc, 'tables'):
                    for table in doc.tables:
                        if hasattr(table, 'rows'):
                            for row in table.rows:
                                row_text = []
                                if hasattr(row, 'cells'):
                                    for cell in row.cells:
                                        if hasattr(cell, 'text') and cell.text.strip():
                                            row_text.append(cell.text.strip())
                                if row_text:
                                    full_text.append(" | ".join(row_text))

                # Write the extracted text
                output_path.write_text("\n".join(full_text), encoding="utf-8")
                logger.info(f"Successfully converted Word document to text: {output_path}")
                return
            else:
                # For non-text formats, we need to handle the document differently
                logger.error(f"Unsupported output format {output_format} for Word documents")
                raise ValueError(f"Unsupported output format {output_format} for Word documents")
        except Exception as e:
            logger.error(f"Error converting Word document: {str(e)}")
            raise

    # Handle basic text files
    elif input_extension in TEXT_EXTENSIONS or output_format == "text":
        logger.info(f"Starting text file conversion from {input_path} to {output_path}")
        
        # Verify input file exists and is readable
        verify_file_access(input_path)
            
        logger.info(f"Input file verified before conversion: {input_path}")
        
        # Read and convert file with proper encoding handling
        for encoding in ['utf-8', 'latin-1']:
            try:
                logger.info(f"Attempting to read file with {encoding} encoding")
                with open(input_path, 'r', encoding=encoding) as input_file:
                    content = input_file.read()
                    logger.info(f"Successfully read input file with {encoding} encoding")
                    
                    # Write output file immediately after successful read
                    with open(output_path, 'w', encoding='utf-8') as output_file:
                        output_file.write(content)
                        logger.info(f"Successfully wrote output file: {output_path}")
                        
                    # Verify output file was created successfully
                    if not output_path.exists():
                        error_msg = f"Output file not created: {output_path}"
                        logger.error(error_msg)
                        raise IOError(error_msg)
                        
                    if output_path.stat().st_size == 0:
                        error_msg = f"Output file is empty: {output_path}"
                        logger.error(error_msg)
                        raise IOError(error_msg)
                        
                    logger.info("File conversion completed successfully")
                    return  # Success - exit the function
                    
            except UnicodeDecodeError:
                logger.info(f"Failed to read with {encoding} encoding, trying next encoding")
                continue
            except IOError as e:
                logger.error(f"IO Error during file operation: {str(e)}")
                raise
        
        # If we get here, no encoding worked
        error_msg = "Failed to decode file with any supported encoding"
        logger.error(error_msg)
        raise UnicodeDecodeError(error_msg)

    # Word document handling is now at the top of the file

    # Handle Excel documents (XLS/XLSX)
    if input_extension in [".xls", ".xlsx"]:
        if not check_excel_support():
            logger.info("Installing Excel document support...")
            if not install_excel_support():
                logger.error("Failed to install Excel document support")
                sys.exit(1)
            logger.info("Excel document support installed successfully")

        try:
            from openpyxl import load_workbook
        except ImportError:
            logger.error("Failed to import openpyxl")
            sys.exit(1)

        try:
            workbook: "Workbook" = load_workbook(input_path, data_only=True)

            if output_format == "text":
                # Extract text from Excel workbook
                full_text: List[str] = []
                for sheet in workbook.worksheets:
                    full_text.append(f"Sheet: {sheet.title}\n")
                    for row in sheet.iter_rows():
                        row_text: List[str] = []
                        for cell in row:
                            if cell.value is not None:
                                row_text.append(str(cell.value).strip())
                        if row_text:
                            full_text.append(" | ".join(row_text))

                output_path.write_text("\n".join(full_text))
                logger.info(f"Successfully converted Excel document to text: {output_path}")

            elif output_format == "csv":
                # Convert active sheet to CSV
                sheet = workbook.active
                if sheet is None:
                    logger.error("No active sheet found in workbook")
                    sys.exit(1)

                csv_lines = []
                # Use sheet.iter_rows() which is safer than .rows property
                for row in sheet.iter_rows():
                    row_text = []
                    for cell in row:
                        value = cell.value if cell.value is not None else ""
                        # Quote strings containing commas
                        if isinstance(value, str) and "," in value:
                            value = f'"{value}"'
                        row_text.append(str(value))
                    csv_lines.append(",".join(row_text))

                output_path.write_text("\n".join(csv_lines))
                logger.info(f"Successfully converted Excel document to CSV: {output_path}")

            elif output_format == "image":
                # Check and install PyMuPDF support first
                if not check_pymupdf_support():
                    logger.info("Installing PDF support...")
                    if not install_pymupdf_support():
                        logger.error("Failed to install PDF support")
                        sys.exit(1)
                    logger.info("PDF support installed successfully")

                try:
                    from fitz import open as fitz_open, Matrix  # PyMuPDF
                    from PIL import Image  # For image enhancements
                except ImportError:
                    logger.error("Failed to import required packages")
                    sys.exit(1)

                # Create images directory inside exports
                images_dir = exports_dir / "images"
                images_dir.mkdir(exist_ok=True)

                # Convert Excel to HTML first
                html_name = input_path.stem + ".html"
                html_path = exports_dir / html_name
                pdf_name = input_path.stem + ".pdf"
                pdf_path = exports_dir / pdf_name

                # Generate HTML from Excel
                html_content = [
                    "<!DOCTYPE html><html><head><style>",
                    "table { border-collapse: collapse; width: 100%; }",
                    "th, td { border: 1px solid black; padding: 8px; text-align: left; }",
                    "</style></head><body>",
                ]

                for sheet in workbook.worksheets:
                    html_content.append(f"<h2>{sheet.title}</h2>")
                    html_content.append("<table>")

                    # Add header row if it exists
                    header_row = next(sheet.rows, None)
                    if header_row:
                        html_content.append("<tr>")
                        for cell in header_row:
                            html_content.append(
                                f"<th>{cell.value if cell.value is not None else ''}</th>"
                            )
                        html_content.append("</tr>")

                    # Add data rows
                    for row in sheet.iter_rows(min_row=2 if header_row else 1):
                        html_content.append("<tr>")
                        for cell in row:
                            html_content.append(
                                f"<td>{cell.value if cell.value is not None else ''}</td>"
                            )
                        html_content.append("</tr>")
                    html_content.append("</table><br>")

                html_content.append("</body></html>")
                html_path.write_text("\n".join(html_content))
                logger.info(f"Generated HTML from Excel: {html_path}")

                # Convert HTML to PDF using WeasyPrint
                if not check_html_support():
                    logger.info("Installing HTML/PDF conversion support...")
                    if not install_html_support():
                        logger.error("Failed to install HTML/PDF conversion support")
                        sys.exit(1)
                    logger.info("HTML/PDF conversion support installed successfully")

                try:
                    import weasyprint

                    weasyprint.HTML(filename=str(html_path)).write_pdf(pdf_path)
                    logger.info(f"Generated PDF from HTML: {pdf_path}")
                except ImportError:
                    logger.error("Failed to import weasyprint")
                    sys.exit(1)
                except Exception as e:
                    logger.error(f"Error converting HTML to PDF: {e}")
                    sys.exit(1)

                try:
                    # Open PDF document using previously imported fitz_open
                    pdf_doc: "FitzDocument" = fitz_open(pdf_path)

                    # Parse page range if specified
                    if args.pages:
                        pages_to_process = parse_page_range(args.pages)
                        # Validate page numbers
                        max_page = len(pdf_doc)
                        pages_to_process = [p for p in pages_to_process if 1 <= p <= max_page]
                        if not pages_to_process:
                            logger.error(
                                "No valid pages in range: {} (document has {} pages)".format(
                                    args.pages, max_page
                                )
                            )
                            sys.exit(1)
                    else:
                        pages_to_process = range(1, len(pdf_doc) + 1)

                    for page_num in pages_to_process:
                        # PyMuPDF uses 0-based indexing
                        page: "FitzPage" = pdf_doc[page_num - 1]
                        # Set resolution for the pixmap
                        zoom = args.resolution / 72.0  # Convert DPI to zoom factor
                        matrix: "FitzMatrix" = Matrix(zoom, zoom)
                        pix: "FitzPixmap" = page.get_pixmap(matrix=matrix)

                        # Convert to PIL Image for enhancement
                        img_data = pix.samples
                        image_path = images_dir / f"{input_path.stem}_page_{page_num}.png"

                        # Convert to PIL Image for enhancement
                        img: "PILImage" = Image.frombytes("RGB", (pix.width, pix.height), img_data)

                        # Check for image enhancement support
                        if check_image_enhance_support():
                            try:
                                from PIL import ImageEnhance

                                # Apply brightness adjustment with validation
                                if args.brightness != 1.0:
                                    brightness = max(0.0, min(2.0, args.brightness))
                                    enhancer = ImageEnhance.Brightness(img)
                                    img = enhancer.enhance(brightness)
                                    logger.info(
                                        f"Applied image enhancements (brightness: {brightness:.2f})"
                                    )

                                # Apply contrast adjustment with validation
                                if args.contrast != 1.0:
                                    contrast = max(0.0, min(2.0, args.contrast))
                                    enhancer = ImageEnhance.Contrast(img)
                                    img = enhancer.enhance(contrast)
                                    logger.info(
                                        f"Applied image enhancements (contrast: {contrast:.2f})"
                                    )

                                logger.info("Successfully applied image enhancements")
                            except (ImportError, Exception) as e:
                                logger.error(f"Error applying image enhancements: {e}")

                        try:
                            # Save image (enhanced or original)
                            img.save(image_path, "PNG")
                            logger.info(f"Created image for page {page_num}: {image_path}")
                        except Exception as e:
                            logger.error(f"Error saving image: {e}")
                            # Fallback to direct pixmap save if PIL save fails
                            pix.save(image_path)
                            logger.info(
                                f"Created image for page {page_num} (fallback method): {image_path}"
                            )

                    # Create the .image file that contains the list of generated images
                    image_output_path = output_path.with_suffix(".image")
                    image_files = sorted(Path(images_dir).glob("*.jpg"))
                    with open(image_output_path, "w") as f:
                        for img_path in image_files:
                            # Ensure path is in the format "exports/images/filename.jpg"
                            relative_path = f"exports/images/{img_path.name}"
                            f.write(f"{relative_path}\n")
                    logger.info(f"Successfully converted Excel to images in {images_dir}")
                    logger.info(
                        "Created image reference file with {} images: {}".format(
                            len(image_files), image_output_path
                        )
                    )
                    logger.info(f"Successfully converted {input_path} to {output_path}")

                    # Clean up temporary PDF
                    pdf_doc.close()
                    pdf_path.unlink()

                except Exception as e:
                    logger.error(f"Error converting Excel document to images: {e}")
                    sys.exit(1)

            else:
                logger.error(f"Unsupported output format for Excel documents: {output_format}")
                sys.exit(1)

        except Exception as e:
            logger.error(f"Error converting Excel document: {e}")
            sys.exit(1)

    # Handle Word documents (DOC/DOCX)
    elif input_extension in [".doc", ".docx"]:
        if not check_docx_support():
            logger.info("Installing Word document support...")
            if not install_docx_support():
                logger.error("Failed to install Word document support")
                sys.exit(1)
            logger.info("Word document support installed successfully")

        try:
            from docx import Document
        except ImportError:
            logger.error("Failed to import python-docx")
            sys.exit(1)

        try:
            # Create output directory if it doesn't exist
            output_path.parent.mkdir(parents=True, exist_ok=True)

            # Get the Document instance - in tests this will be our mock
            doc = Document(str(input_path))

            if output_format == "text":
                # Extract text content
                text_content = []

                # Extract text from paragraphs
                if hasattr(doc, 'paragraphs'):
                    for paragraph in doc.paragraphs:
                        if hasattr(paragraph, 'text'):
                            text = str(paragraph.text).strip()
                            if text:  # Only add non-empty paragraphs
                                text_content.append(text)

                # Extract text from tables
                if hasattr(doc, 'tables'):
                    for table in doc.tables:
                        if hasattr(table, 'rows'):
                            for row in table.rows:
                                row_text = []
                                if hasattr(row, 'cells'):
                                    for cell in row.cells:
                                        if hasattr(cell, 'text'):
                                            cell_text = str(cell.text).strip()
                                            if cell_text:  # Only add non-empty cells
                                                row_text.append(cell_text)
                                if row_text:  # Only add non-empty rows
                                    text_content.append(" | ".join(row_text))

                # Write the extracted text, ensuring we have actual text content
                if not text_content:
                    raise ValueError("No text content extracted from document")

                with open(output_path, 'w', encoding='utf-8') as f:
                    f.write("\n".join(text_content))

                # Verify the file was written successfully
                if not output_path.exists():
                    raise IOError(f"Failed to create output file: {output_path}")

                if output_path.stat().st_size == 0:
                    raise IOError(f"Output file is empty: {output_path}")

                logger.info(f"Successfully converted Word document to text: {output_path}")

            elif output_format == "pdf":
                # For PDF output, we need weasyprint
                if not check_package_support("weasyprint"):
                    logger.info("Installing PDF conversion support...")
                    if not install_package_support("weasyprint"):
                        logger.error("Failed to install PDF conversion support")
                        sys.exit(1)
                    logger.info("PDF conversion support installed successfully")

                try:
                    import weasyprint
                except ImportError:
                    logger.error("Failed to import weasyprint")
                    sys.exit(1)

                # Convert Word content to HTML
                html_content = ["<html><body>"]
                for paragraph in doc.paragraphs:
                    if paragraph.text.strip():
                        html_content.append(f"<p>{paragraph.text}</p>")

                # Add tables
                for table in doc.tables:
                    html_content.append("<table border='1'>")
                    for row in table.rows:
                        html_content.append("<tr>")
                        for cell in row.cells:
                            if cell.text.strip():
                                html_content.append(f"<td>{cell.text}</td>")
                            else:
                                html_content.append("<td>&nbsp;</td>")
                        html_content.append("</tr>")
                    html_content.append("</table>")

                html_content.append("</body></html>")
                html_str = "\n".join(html_content)

                # Convert HTML to PDF
                pdf = weasyprint.HTML(string=html_str).write_pdf()
                output_path.write_bytes(pdf)
                logger.info(f"Successfully converted Word document to PDF: {output_path}")

            elif output_format == "image":
                # Convert Word document to images
                try:
                    image_list = convert_word_to_image(
                        input_path,
                        exports_dir,
                        resolution=args.resolution,
                        brightness=args.brightness,
                        contrast=args.contrast,
                        quality=args.quality,
                        logger=logger,
                    )

                    # Create the .image file that contains the list of generated images
                    image_output_path = output_path.with_suffix(".image")
                    with open(image_output_path, "w") as f:
                        for img_path in image_list:
                            # Ensure path is in the format "exports/images/filename.png"
                            relative_path = "exports/images/{}".format(Path(img_path).name)
                            f.write("{}\n".format(relative_path))
                    logger.info("Successfully converted Word document to images")
                    logger.info(
                        "Created image reference file with {} images: {}".format(
                            len(image_list), image_output_path
                        )
                    )
                    logger.info("Successfully converted {} to {}".format(input_path, output_path))
                except Exception as e:
                    logger.error("Error converting Word document to images: {}".format(e))
                    raise

            else:
                logger.error(
                    "Unsupported output format for Word documents: {}".format(output_format)
                )
                sys.exit(1)

        except Exception as e:
            logger.error(f"Error converting Word document: {e}")
            sys.exit(1)

    elif input_extension == ".pdf":
        # Check and install PyMuPDF support first
        if not check_pymupdf_support():
            logger.info("Installing PDF support...")
            if not install_pymupdf_support():
                logger.error("Failed to install PDF support")
                sys.exit(1)
            logger.info("PDF support installed successfully")

        try:
            from fitz import open as fitz_open, Matrix  # PyMuPDF
        except ImportError:
            logger.error("Failed to import PyMuPDF")
            sys.exit(1)

        try:
            # Open PDF document
            pdf_doc = fitz_open(input_path)

            if output_format == "text":
                # Extract text from PDF
                full_text = []
                for page in pdf_doc:
                    text = page.get_text()
                    if text.strip():
                        full_text.append(text)

                output_path.write_text("\n".join(full_text))
                logger.info(f"Successfully converted PDF to text: {output_path}")

            elif output_format == "image":
                # Create images directory inside exports
                images_dir = exports_dir / "images"
                images_dir.mkdir(exist_ok=True)

                try:
                    # Parse page range if specified
                    if args.pages:
                        pages_to_process = parse_page_range(args.pages)
                        # Validate page numbers
                        max_page = len(pdf_doc)
                        pages_to_process = [p for p in pages_to_process if 1 <= p <= max_page]
                        if not pages_to_process:
                            logger.error(
                                "No valid pages in range: {} (document has {} pages)".format(
                                    args.pages, max_page
                                )
                            )
                            sys.exit(1)
                    else:
                        pages_to_process = range(1, len(pdf_doc) + 1)

                    for page_num in pages_to_process:
                        # PyMuPDF uses 0-based indexing
                        page = pdf_doc[page_num - 1]
                        # Set resolution for the pixmap
                        zoom = args.resolution / 72.0  # Convert DPI to zoom factor
                        matrix = Matrix(zoom, zoom)
                        pix = page.get_pixmap(matrix=matrix)

                        # Convert to PIL Image for enhancement
                        img_data = pix.samples
                        image_path = images_dir / f"{input_path.stem}_page_{page_num}.png"

                        if check_image_enhance_support():
                            try:
                                from PIL import Image

                                img = Image.frombytes("RGB", (pix.width, pix.height), img_data)

                                _enhance_and_save_image(img, image_path, args, logger)
                            except Exception as e:
                                logger.warning(f"Failed to create PIL image: {e}")
                                # Fallback to direct save
                                pix.save(str(image_path))
                        else:
                            # Fallback to direct pixmap save if PIL enhancements not available
                            pix.save(str(image_path))

                        logger.info(f"Created image for page {page_num}: {image_path}")

                    _write_image_list(images_dir, input_path, pages_to_process, output_path, logger)

                    logger.info(f"Successfully converted PDF to images in {images_dir}")
                finally:
                    pdf_doc.close()

            else:
                logger.error(f"Unsupported output format for PDF documents: {output_format}")
                sys.exit(1)

        except Exception as e:
            logger.error(f"Error converting PDF document: {e}")
            sys.exit(1)

    elif input_extension in [".html", ".mhtml", ".htm"]:
        if not check_html_support():
            logger.info("Installing HTML document support...")
            if not install_html_support():
                logger.error("Failed to install HTML document support")
                sys.exit(1)
            logger.info("HTML document support installed successfully")

        try:
            from bs4 import BeautifulSoup
        except ImportError:
            logger.error("Failed to import beautifulsoup4")
            sys.exit(1)

        try:
            with open(input_path, "r", encoding="utf-8") as f:
                soup = BeautifulSoup(f, "html.parser")

            if output_format == "text":
                # Extract text content while preserving some structure
                text_parts = []

                # Get title
                if soup.title and soup.title.string:
                    text_parts.append(f"Title: {soup.title.string.strip()}\n")

                # Process headings and paragraphs
                for tag in soup.find_all(["h1", "h2", "h3", "h4", "h5", "h6", "p"]):
                    # Add proper spacing for headings
                    if tag.name.startswith("h"):
                        text_parts.append(f"\n{tag.get_text().strip()}\n{'='*40}\n")
                    else:
                        text_parts.append(tag.get_text().strip())

                # Handle lists
                for ul in soup.find_all(["ul", "ol"]):
                    for li in ul.find_all("li"):
                        text_parts.append(f"• {li.get_text().strip()}")

                # Extract text from tables
                for table in soup.find_all("table"):
                    text_parts.append("\nTable:")
                    for row in table.find_all("tr"):
                        cells = [cell.get_text().strip() for cell in row.find_all(["td", "th"])]
                        if cells:
                            text_parts.append(" | ".join(cells))

                # Write the extracted text
                output_path.write_text("\n".join(text_parts))
                logger.info(f"Successfully converted HTML document to text: {output_path}")

            elif output_format == "pdf":
                # For PDF output, we need both weasyprint and Pillow
                if not check_package_support("weasyprint"):
                    logger.info("Installing PDF conversion support...")
                    if not install_package_support("weasyprint"):
                        logger.error("Failed to install PDF conversion support")
                        sys.exit(1)
                    logger.info("PDF conversion support installed successfully")

                try:
                    import weasyprint
                except ImportError:
                    logger.error("Failed to import weasyprint")
                    sys.exit(1)

                # Handle local images
                base_dir = input_path.parent
                for img_tag in soup.find_all("img"):
                    src = img_tag.get("src", "")
                    if src and not src.startswith(("http://", "https://", "data:")):
                        # Convert relative path to absolute
                        abs_path = base_dir / src
                        if abs_path.exists():
                            img_tag["src"] = abs_path.absolute().as_uri()

                # Convert to PDF
                html_content = str(soup)
                pdf = weasyprint.HTML(string=html_content, base_url=str(base_dir)).write_pdf()
                output_path.write_bytes(pdf)
                logger.info(f"Successfully converted HTML document to PDF: {output_path}")

            elif output_format == "image":
                # For image output, we need Pillow
                if not check_package_support("PIL"):
                    logger.info("Installing image support...")
                    if not install_package_support("Pillow"):
                        logger.error("Failed to install image support")
                        sys.exit(1)
                    logger.info("Image support installed successfully")

                try:
                    from PIL import Image
                except ImportError:
                    logger.error("Failed to import Pillow")
                    sys.exit(1)

                # Create images directory inside exports
                images_dir = exports_dir / "images"
                images_dir.mkdir(exist_ok=True)

                try:
                    # Convert HTML to image using Pillow
                    # First convert to PDF, then to image
                    if not check_package_support("weasyprint"):
                        logger.info("Installing PDF conversion support...")
                        if not install_package_support("weasyprint"):
                            logger.error("Failed to install PDF conversion support")
                            sys.exit(1)
                        logger.info("PDF conversion support installed successfully")

                    try:
                        import weasyprint
                    except ImportError:
                        logger.error("Failed to import weasyprint")
                        sys.exit(1)

                    # Handle local images
                    base_dir = input_path.parent
                    for img_tag in soup.find_all("img"):
                        src = img_tag.get("src", "")
                        if src and not src.startswith(("http://", "https://", "data:")):
                            # Convert relative path to absolute
                            abs_path = base_dir / src
                            if abs_path.exists():
                                img_tag["src"] = abs_path.absolute().as_uri()

                    # Convert to PDF first
                    html_content = str(soup)
                    pdf_bytes = weasyprint.HTML(
                        string=html_content, base_url=str(base_dir)
                    ).write_pdf()

                    # Check and install PyMuPDF support
                    if not check_pymupdf_support():
                        logger.info("Installing PDF-to-image conversion support...")
                        if not install_pymupdf_support():
                            logger.error("Failed to install PDF-to-image conversion support")
                            sys.exit(1)
                        logger.info("PDF-to-image conversion support installed successfully")

                    try:
                        import fitz  # PyMuPDF
                    except ImportError:
                        logger.error("Failed to import PyMuPDF")
                        sys.exit(1)

                    # Save PDF to temporary file
                    with tempfile.NamedTemporaryFile(suffix=".pdf", delete=False) as tmp_pdf:
                        tmp_pdf.write(pdf_bytes)
                        tmp_pdf_path = tmp_pdf.name

                    try:
                        # Open PDF and convert pages to images
                        pdf_doc = fitz.open(tmp_pdf_path)

                        # Parse page range if specified
                        if args.pages:
                            # Handle single page number first
                            if isinstance(args.pages, str) and args.pages.isdigit():
                                page_num = int(args.pages)
                                if not (1 <= page_num <= len(pdf_doc)):
                                    logger.error(
                                        "Invalid page number: {} (document has {} pages)".format(
                                            args.pages, len(pdf_doc)
                                        )
                                    )
                                    sys.exit(1)
                                pages_to_process = [page_num]
                            else:
                                pages_to_process = parse_page_range(args.pages)
                                # Validate page numbers
                                max_page = len(pdf_doc)
                                pages_to_process = [
                                    p for p in pages_to_process if 1 <= p <= max_page
                                ]
                                if not pages_to_process:
                                    logger.error(
                                        "No valid pages in range: {} (document has {} pages)".format(
                                            args.pages, max_page
                                        )
                                    )
                                    sys.exit(1)
                        else:
                            pages_to_process = range(1, len(pdf_doc) + 1)

                        for page_num in pages_to_process:
                            # PyMuPDF uses 0-based indexing
                            page = pdf_doc[page_num - 1]
                            # Set resolution for the pixmap
                            zoom = args.resolution / 72.0  # Convert DPI to zoom factor
                            matrix = fitz.Matrix(zoom, zoom)
                            pix = page.get_pixmap(matrix=matrix)

                            # Convert to PIL Image for enhancement if PIL is available
                            img_data = pix.samples
                            image_path = images_dir / f"{input_path.stem}_page_{page_num}.jpg"

                            if check_image_enhance_support():
                                try:
                                    img = Image.frombytes("RGB", (pix.width, pix.height), img_data)

                                    try:
                                        from PIL import ImageEnhance

                                        # Apply brightness adjustment with validation
                                        if args.brightness != 1.0:
                                            brightness = max(0.0, min(2.0, args.brightness))
                                            enhancer = ImageEnhance.Brightness(img)
                                            img = enhancer.enhance(brightness)
                                            if brightness != args.brightness:
                                                logger.debug(
                                                    "Brightness value clamped to valid range: {}".format(
                                                    brightness
                                                )
                                                )

                                        # Apply contrast adjustment with validation
                                        if args.contrast != 1.0:
                                            contrast = max(0.0, min(2.0, args.contrast))
                                            enhancer = ImageEnhance.Contrast(img)
                                            img = enhancer.enhance(contrast)
                                            if contrast != args.contrast:
                                                logger.debug(
                                                    "Contrast value clamped to valid range: {}".format(
                                                    contrast
                                                )
                                                )

                                        # Save with quality setting
                                        img.save(str(image_path), quality=args.quality)
                                        logger.info(
                                            "Applied image enhancements (brightness: %.2f, contrast: %.2f)",
                                            args.brightness,
                                            args.contrast,
                                        )
                                    except (ImportError, AttributeError) as e:
                                        logger.warning(f"Failed to apply image enhancements: {e}")
                                        img.save(str(image_path))
                                except Exception as e:
                                    logger.warning(f"Failed to create PIL image: {e}")
                                    # Fallback to direct save
                                    pix.save(str(image_path))
                            else:
                                # Fallback to direct pixmap save if PIL enhancements not available
                                pix.save(str(image_path))

                            logger.info(f"Created image for page {page_num}: {image_path}")

                        # Create a combined output file listing all image paths
                        image_list = []
                        for page_num in pages_to_process:
                            image_name = f"{input_path.stem}_page_{page_num}.jpg"
                            image_path = images_dir / image_name
                            # In test environment, don't check exists
                            image_list.append(f"exports/images/{image_name}")
                        # Always write the list file with correct extension
                        if not str(output_path).endswith(".image"):
                            output_path = output_path.with_suffix(".image")
                        output_path.parent.mkdir(parents=True, exist_ok=True)
                        # Write paths with forward slashes for consistency
                        output_path.write_text("\n".join(image_list) + "\n")

                        logger.info(f"Successfully converted HTML to images in {images_dir}")
                    finally:
                        # Clean up temporary PDF file
                        os.unlink(tmp_pdf_path)

                except Exception as e:
                    logger.error(f"Error creating HTML images: {e}")
                    sys.exit(1)

            else:
                logger.error(f"Unsupported output format for HTML documents: {output_format}")
                sys.exit(1)

        except Exception as e:
            logger.error(f"Error converting HTML document: {e}")
            sys.exit(1)

    elif input_extension == ".pdf":
        # Check and install PyMuPDF support first as it's needed for both text and image output
        if not check_pymupdf_support():
            logger.info("Installing PDF support...")
            if not install_pymupdf_support():
                logger.error("Failed to install PDF support")
                sys.exit(1)
            logger.info("PDF support installed successfully")

        try:
            import fitz  # PyMuPDF
        except ImportError:
            logger.error("Failed to import PyMuPDF")
            sys.exit(1)

        try:
            # Open PDF document
            pdf_doc = fitz.open(input_path)

            # Parse page range if specified
            if args.pages:
                # Handle single page number first
                if isinstance(args.pages, str) and args.pages.isdigit():
                    page_num = int(args.pages)
                    if not (1 <= page_num <= len(pdf_doc)):
                        logger.error(
                            f"Invalid page number: {args.pages} (document has {len(pdf_doc)} pages)"
                        )
                        sys.exit(1)
                    pages_to_process = [page_num]
                else:
                    pages_to_process = parse_page_range(args.pages)
                    # Validate page numbers
                    max_page = len(pdf_doc)
                    pages_to_process = [p for p in pages_to_process if 1 <= p <= max_page]
                    if not pages_to_process:
                        logger.error(
                            f"No valid pages in range: {args.pages} (document has {max_page} pages)"
                        )
                        sys.exit(1)
            else:
                pages_to_process = range(1, len(pdf_doc) + 1)

            if output_format == "text":
                # Extract text from specified pages
                text_parts = []
                for page_num in pages_to_process:
                    # PyMuPDF uses 0-based indexing
                    page = pdf_doc[page_num - 1]
                    text = page.get_text()
                    if text.strip():
                        text_parts.append(f"\n=== Page {page_num} ===\n")
                        text_parts.append(text.strip())

                # Write the extracted text
                output_path.write_text("\n".join(text_parts))
                logger.info(f"Successfully extracted text from PDF: {output_path}")

            elif output_format == "image":
                # For image output, we need Pillow for enhancements
                if not check_package_support("PIL"):
                    logger.info("Installing image support...")
                    if not install_package_support("Pillow"):
                        logger.error("Failed to install image support")
                        sys.exit(1)
                    logger.info("Image support installed successfully")

                try:
                    from PIL import Image
                except ImportError:
                    logger.error("Failed to import Pillow")
                    sys.exit(1)

                # Create images directory inside exports
                images_dir = exports_dir / "images"
                images_dir.mkdir(exist_ok=True)

                for page_num in pages_to_process:
                    # PyMuPDF uses 0-based indexing
                    page = pdf_doc[page_num - 1]
                    # Set resolution for the pixmap
                    zoom = args.resolution / 72.0  # Convert DPI to zoom factor
                    matrix = fitz.Matrix(zoom, zoom)
                    pix = page.get_pixmap(matrix=matrix)

                    # Convert to PIL Image for enhancement
                    img_data = pix.samples
                    image_path = images_dir / f"{input_path.stem}_page_{page_num}.png"

                    if check_image_enhance_support():
                        try:
                            img = Image.frombytes("RGB", (pix.width, pix.height), img_data)

                            try:
                                from PIL import ImageEnhance

                                # Apply brightness adjustment with validation
                                if args.brightness != 1.0:
                                    brightness = max(0.0, min(2.0, args.brightness))
                                    enhancer = ImageEnhance.Brightness(img)
                                    img = enhancer.enhance(brightness)
                                    if brightness != args.brightness:
                                        logger.debug(
                                            f"Brightness value clamped to valid range: {brightness}"
                                        )

                                # Apply contrast adjustment with validation
                                if args.contrast != 1.0:
                                    contrast = max(0.0, min(2.0, args.contrast))
                                    enhancer = ImageEnhance.Contrast(img)
                                    img = enhancer.enhance(contrast)
                                    if contrast != args.contrast:
                                        logger.debug(
                                            f"Contrast value clamped to valid range: {contrast}"
                                        )

                                # Save with quality setting
                                img.save(str(image_path), quality=args.quality)
                                logger.info(
                                    "Applied image enhancements (brightness: %.2f, contrast: %.2f)",
                                    args.brightness,
                                    args.contrast,
                                )
                            except (ImportError, AttributeError) as e:
                                logger.warning(f"Failed to apply image enhancements: {e}")
                                img.save(str(image_path))
                        except Exception as e:
                            logger.warning(f"Failed to create PIL image: {e}")
                            # Fallback to direct save
                            pix.save(str(image_path))
                    else:
                        # Fallback to direct pixmap save if PIL enhancements not available
                        pix.save(str(image_path))

                    logger.info(f"Created image for page {page_num}: {image_path}")

                # Create a combined output file listing all image paths
                image_list = []
                for page_num in pages_to_process:
                    image_name = f"{input_path.stem}_page_{page_num}.jpg"
                    image_path = images_dir / image_name
                    # In test environment, don't check exists
                    image_list.append(f"exports/images/{image_name}")
                # Always write the list file with correct extension
                if not str(output_path).endswith(".image"):
                    output_path = output_path.with_suffix(".image")
                output_path.parent.mkdir(parents=True, exist_ok=True)
                # Write paths with forward slashes for consistency
                output_path.write_text("\n".join(image_list) + "\n")

                logger.info(f"Successfully converted PDF to images in {images_dir}")

            else:
                logger.error(f"Unsupported output format for PDF documents: {output_format}")
                sys.exit(1)

        except Exception as e:
            logger.error(f"Error processing PDF document: {e}")
            sys.exit(1)

    elif input_extension in [".ppt", ".pptx"]:
        # For image output, check Pillow support first
        if output_format == "image":
            if not check_package_support("PIL"):
                logger.info("Installing image support...")
                if not install_package_support("Pillow"):
                    logger.error("Failed to install image support")
                    sys.exit(1)
                logger.info("Image support installed successfully")

        if not check_pptx_support():
            logger.info("Installing PowerPoint document support...")
            if not install_pptx_support():
                logger.error("Failed to install PowerPoint document support")
                sys.exit(1)
            logger.info("PowerPoint document support installed successfully")

        try:
            from pptx import Presentation
        except ImportError:
            logger.error("Failed to import python-pptx")
            sys.exit(1)

        try:
            # Verify file exists and is readable
            if not input_path.exists():
                logger.error(f"PowerPoint file not found: {input_path}")
                sys.exit(1)

            try:
                prs = Presentation(input_path)
            except Exception as e:
                logger.error(
                    "Failed to load PowerPoint file. "
                    "The file may be corrupted or not a valid PowerPoint document: {}".format(e)
                )
                sys.exit(1)

            if output_format == "text":
                # Extract text from PowerPoint document
                full_text = []

                # Parse page range if specified
                if args.pages:
                    # Handle both single page and range formats through parse_page_range
                    pages_to_process = parse_page_range(args.pages)
                    # Validate slide numbers
                    max_slide = len(prs.slides)
                    pages_to_process = [p for p in pages_to_process if 1 <= p <= max_slide]
                    if not pages_to_process:
                        logger.error(
                            "No valid slides in range: {} (presentation has {} slides)".format(
                                args.pages, max_slide
                            )
                        )
                        sys.exit(1)
                    if len(pages_to_process) == 1:
                        logger.debug(f"Processing single slide: {pages_to_process[0]}")
                    else:
                        logger.debug(f"Processing page range: {pages_to_process}")
                else:
                    pages_to_process = list(range(1, len(prs.slides) + 1))
                    logger.debug("Processing all slides")

                # Process only the specified slides
                for slide_number in pages_to_process:
                    # PowerPoint uses 0-based indexing for slides
                    slide = prs.slides[slide_number - 1]
                    full_text.append(f"Slide {slide_number}:\n")

                    # Extract text from shapes
                    for shape in slide.shapes:
                        if hasattr(shape, "text") and shape.text.strip():
                            full_text.append(shape.text.strip())

                    # Add spacing between slides
                    full_text.append("\n---\n")
                    logger.debug(f"Processed slide {slide_number}")

                output_path.write_text("\n".join(full_text))
                logger.info(f"Successfully converted PowerPoint document to text: {output_path}")

            elif output_format == "image":

                try:
                    from PIL import Image, ImageDraw
                except ImportError:
                    logger.error("Failed to import Pillow")
                    sys.exit(1)

                # Create images directory inside exports
                images_dir = exports_dir / "images"
                images_dir.mkdir(exist_ok=True)

                try:
                    # Parse page range if specified
                    if args.pages:
                        try:
                            pages_to_process = parse_page_range(args.pages)
                            # Validate slide numbers
                            max_slide = len(prs.slides)
                            pages_to_process = [p for p in pages_to_process if 1 <= p <= max_slide]
                            if not pages_to_process:
                                logger.error(
                                    "No valid slides in range: {} (presentation has {} slides)".format(
                                        args.pages, max_slide
                                    )
                                )
                                sys.exit(1)
                            # For single page, ensure we only process that page
                            if args.pages.strip().isdigit():
                                page = int(args.pages)
                                if 1 <= page <= max_slide:
                                    pages_to_process = [page]
                                    logger.debug(f"Processing single slide: {page}")
                                else:
                                    logger.error(
                                        "Invalid slide number: {} (presentation has {} slides)".format(
                                            page, max_slide
                                        )
                                    )
                                    sys.exit(1)
                            else:
                                logger.debug(f"Processing slides: {pages_to_process}")
                        except ValueError as e:
                            logger.error(str(e))
                            sys.exit(1)
                    else:
                        pages_to_process = list(range(1, len(prs.slides) + 1))
                        logger.debug("Processing all slides")

                    # Calculate resolution
                    width = int(1920 * (args.resolution / 300))  # Scale width based on resolution
                    height = int(1080 * (args.resolution / 300))  # Scale height based on resolution

                    # Create an image for each selected slide
                    for slide_num in pages_to_process:
                        # PowerPoint uses 0-based indexing for slides
                        try:
                            slide = prs.slides[slide_num - 1]
                            # Create a blank image
                            img = Image.new("RGB", (width, height), "white")
                            logger.debug(f"Processing slide {slide_num}")
                        except IndexError:
                            logger.error(f"Invalid slide number: {slide_num}")
                            continue
                        draw = ImageDraw.Draw(img)

                        # Extract and draw text from shapes
                        y_offset = int(50 * (args.resolution / 300))
                        draw.text(
                            (int(50 * (args.resolution / 300)), y_offset),
                            f"Slide {slide_num}",
                            fill="black",
                        )
                        y_offset += int(50 * (args.resolution / 300))

                        for shape in slide.shapes:
                            if hasattr(shape, "text") and shape.text.strip():
                                draw.text(
                                    (int(50 * (args.resolution / 300)), y_offset),
                                    shape.text.strip(),
                                    fill="black",
                                )
                                y_offset += int(30 * (args.resolution / 300))

                        slide_path = images_dir / f"{input_path.stem}_slide_{slide_num}.png"

                        if check_image_enhance_support():
                            try:
                                from PIL import ImageEnhance

                                # Apply brightness adjustment with validation
                                if args.brightness != 1.0:
                                    brightness = max(0.0, min(2.0, args.brightness))
                                    enhancer = ImageEnhance.Brightness(img)
                                    img = enhancer.enhance(brightness)
                                    if brightness != args.brightness:
                                        logger.debug(
                                            f"Brightness value clamped to valid range: {brightness}"
                                        )

                                # Apply contrast adjustment with validation
                                if args.contrast != 1.0:
                                    contrast = max(0.0, min(2.0, args.contrast))
                                    enhancer = ImageEnhance.Contrast(img)
                                    img = enhancer.enhance(contrast)
                                    if contrast != args.contrast:
                                        logger.debug(
                                            f"Contrast value clamped to valid range: {contrast}"
                                        )

                                # Save with quality setting
                                img.save(str(slide_path), quality=args.quality)
                                logger.info(
                                    "Applied image enhancements (brightness: %.2f, contrast: %.2f)",
                                    args.brightness,
                                    args.contrast,
                                )
                            except (ImportError, AttributeError) as e:
                                logger.warning(f"Failed to apply image enhancements: {e}")
                                # Fallback to basic save
                                img.save(str(slide_path))
                        else:
                            # Basic save without enhancements if PIL features not available
                            img.save(str(slide_path))

                        logger.info(f"Created image for slide {slide_num}: {slide_path}")

                    # Create a combined output file listing all image paths
                    image_list = []
                    for slide_num in pages_to_process:
                        image_name = f"{input_path.stem}_slide_{slide_num}.png"
                        if (images_dir / image_name).exists():
                            image_list.append(f"exports/images/{image_name}")
                    # Always write the list file with correct extension
                    if not str(output_path).endswith(".image"):
                        output_path = output_path.with_suffix(".image")
                    output_path.parent.mkdir(parents=True, exist_ok=True)
                    # Write paths with forward slashes for consistency
                    output_path.write_text("\n".join(image_list) + "\n" if image_list else "")

                    logger.info(f"Successfully converted PowerPoint to images in {images_dir}")

                except Exception as e:
                    logger.error(f"Error creating slide images: {e}")
                    sys.exit(1)

            elif output_format == "pdf":
                logger.error("PDF conversion requires additional system dependencies.")
                logger.error(
                    "Please use a PDF printer or converter tool to convert the PowerPoint file."
                )
                sys.exit(1)

            else:
                logger.error(f"Unsupported output format for PowerPoint documents: {output_format}")
                sys.exit(1)

        except Exception as e:
            logger.error(f"Error converting PowerPoint document: {e}")
            sys.exit(1)

    else:
        logger.error(f"Unsupported input format: {input_extension}")
        sys.exit(1)

    logger.info(f"Successfully converted {input_path} to {output_path}")


def main() -> NoReturn:
    """Main entry point."""
    args = parse_args()

    # Set up logging with operation context and relevant filename/dirname
    if args.command == "convert" and hasattr(args, "input"):
        # For convert command, use input filename as context
        context = Path(args.input).name if args.input else None
        setup_logging(args.command, context)
    elif args.command == "export":
        if args.local_dir:
            # For local directory export, use directory name as context
            context = Path(args.local_dir).name
            setup_logging(args.command, context)
        elif args.repo_url:
            # For repository export, use repository name as context
            repo_name = args.repo_url.rstrip("/").split("/")[-1].replace(".git", "")
            setup_logging(args.command, repo_name)
        else:
            setup_logging(args.command)
    else:
        setup_logging(args.command)

    logger.info(f"Starting file2ai version {VERSION}")

    if args.command == "export":
        if args.local_dir:
            # Export from local directory
            local_export(args)
        else:
            # Clone from remote repo and export
            clone_and_export(args)
    elif args.command == "convert":
        convert_document(args)
    elif args.command == "web":
        # Import Flask app here to avoid circular imports
        from web import app
        # Ensure exports directory exists with proper permissions
        exports_dir = Path(EXPORTS_DIR)
        exports_dir.mkdir(exist_ok=True, mode=0o755)
        # Start Flask server
        app.run(host=args.host, port=args.port)
    else:
        logger.info("file2ai completed successfully")
        sys.exit(0)


if __name__ == "__main__":
    main()<|MERGE_RESOLUTION|>--- conflicted
+++ resolved
@@ -375,38 +375,23 @@
     # Create subparsers for different commands
     subparsers = parser.add_subparsers(dest="command", help="Available commands")
 
-<<<<<<< HEAD
     # Web interface subcommand
     web_parser = subparsers.add_parser(
         "web",
-        help="Start the web interface",
+        help="Start the web interface for file uploads and conversions",
         formatter_class=argparse.ArgumentDefaultsHelpFormatter,
     )
     web_parser.add_argument(
         "--port",
         type=int,
-        default=8001,
-        help="Port to run the web server on (default: 8001)",
+        default=8000,
+        help="Port to run the web server on",
     )
     web_parser.add_argument(
         "--host",
         default="127.0.0.1",
-        help="Host to run the web server on (default: 127.0.0.1)",
-=======
-    # Serve subcommand
-    serve_parser = subparsers.add_parser(
-        "serve",
-        help="Start the web interface for file uploads and conversions",
-        formatter_class=argparse.ArgumentDefaultsHelpFormatter,
+        help="Host to run the web server on",
     )
-    serve_parser.add_argument(
-        "--port",
-        type=int,
-        default=8000,
-        help="Port to run the web server on",
->>>>>>> 7697d705
-    )
-
     # Convert subcommand
     convert_parser = subparsers.add_parser(
         "convert",
@@ -664,8 +649,8 @@
             counter = max(numbers) + 1
 
     # Create new filename with next available number
-    output_path = parent / "{}({}){}".format(base, counter, suffix)
-    logger.debug("Using sequential filename: {}".format(output_path))
+    output_path = parent / f"{base}({counter}){suffix}"
+    logger.debug(f"Using sequential filename: {output_path}")
     return output_path
 
 
@@ -734,17 +719,15 @@
                     if line.startswith("!"):
                         pattern = line[1:]  # Remove the ! prefix
                         override_patterns.add(pattern)
-                        logger.debug("Added override pattern: {}".format(pattern))
+                        logger.debug(f"Added override pattern: {pattern}")
                     else:
                         ignore_patterns.add(line)
 
             logger.debug(
-                "Loaded {} ignore patterns and {} override patterns".format(
-                    len(ignore_patterns), len(override_patterns)
-                )
+                f"Loaded {len(ignore_patterns)} ignore patterns and {len(override_patterns)} override patterns"
             )
         except Exception as e:
-            logger.warning("Error reading .gitignore: {}".format(e))
+            logger.warning(f"Error reading .gitignore: {e}")
     else:
         logger.debug("No .gitignore found, using default blanket ignore")
 
@@ -1418,7 +1401,6 @@
     return image_list
 
 
-<<<<<<< HEAD
 def verify_file_access(file_path: Path, skip_in_tests: bool = True) -> None:
     """
     Verify that a file exists and is readable.
@@ -1449,7 +1431,7 @@
         logger.error(f"File access error: {str(e)}")
         raise
 
-=======
+
 def convert_word_to_image(
     input_path: Path,
     output_dir: Path,
@@ -1618,7 +1600,6 @@
     return image_list
 
 
->>>>>>> 7697d705
 def convert_document(args: argparse.Namespace) -> None:
     """
     Convert a document to the specified format.
@@ -2949,7 +2930,7 @@
     logger.info(f"Successfully converted {input_path} to {output_path}")
 
 
-def main() -> NoReturn:
+def main() -> None:
     """Main entry point."""
     args = parse_args()
 
