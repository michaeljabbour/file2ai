--- conflicted
+++ resolved
@@ -335,16 +335,10 @@
 fi
 # Remove duplicate PDF conversion test section as it's already handled above
 
-<<<<<<< HEAD
-log_info "Testing Word document conversion..."
-python "$PROJECT_ROOT/file2ai.py" convert --input "$PROJECT_ROOT/test_files/test.docx" --format text --output "$PROJECT_ROOT/test_files/test.docx.text" || { log_error "Word to text conversion failed!"; true; }
-python "$PROJECT_ROOT/file2ai.py" convert --input "$PROJECT_ROOT/test_files/test.docx" --format image --output "$PROJECT_ROOT/test_files/test.docx.image" --brightness 1.5 --contrast 1.2 || { log_error "Word to image conversion failed!"; true; }
-=======
 # Test all supported formats
 log_info "Testing Word document conversion (pure Python)..."
 python "$PROJECT_ROOT/file2ai.py" convert --input "$PROJECT_ROOT/exports/test.docx" --format text --output "$PROJECT_ROOT/exports/test.docx.text" || { log_error "Word to text conversion failed!"; true; }
 python "$PROJECT_ROOT/file2ai.py" convert --input "$PROJECT_ROOT/exports/test.docx" --format image --output "$PROJECT_ROOT/exports/test.docx.image" --brightness 1.5 --contrast 1.2 || { log_error "Word to image conversion failed!"; true; }
->>>>>>> a89b0644
 
 log_info "Testing PowerPoint conversion..."
 python "$PROJECT_ROOT/file2ai.py" convert --input "$PROJECT_ROOT/test_files/test.pptx" --format text --output "$PROJECT_ROOT/test_files/test.pptx.text" || { log_error "PowerPoint to text conversion failed!"; true; }
