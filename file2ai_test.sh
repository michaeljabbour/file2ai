#!/bin/bash

# Set up colors for logging
RED='\033[0;31m'
GREEN='\033[0;32m'
YELLOW='\033[1;33m'
NC='\033[0m' # No Color

# Logging functions
log_success() { echo -e "${GREEN}✓ $1${NC}"; }
log_error()   { echo -e "${RED}✗ $1${NC}"; }
log_warn()    { echo -e "${YELLOW}! $1${NC}"; }
# Only show info logs if VERBOSE is set
log_info()    { [ "${VERBOSE:-0}" = "1" ] && echo -e "➜ $1" || :; }

# Set up project root
PROJECT_ROOT="$(cd "$(dirname "${BASH_SOURCE[0]}")" && pwd)"
cd "$PROJECT_ROOT" || exit 1

# Test creation scripts
TEST_CREATION_SCRIPTS=(
    "tests/create_test_pdf.py"
    "tests/create_test_doc.py"
    "tests/create_test_excel.py"
    "tests/create_test_ppt.py"
    "tests/create_test_html.py"
)

# Clean up git-related artifacts
clean_git_artifacts() {
    log_info "Cleaning up git-related artifacts..."
    
    # Define git-specific directories to clean up
    git_dirs=(
        "venv"
        "*.egg-info"
    )
    
    # Clean up each directory with sudo
    for dir in "${git_dirs[@]}"; do
        if [ -e "$dir" ]; then
            log_info "Removing $dir..."
            sudo rm -rf "$dir" 2>/dev/null || {
                log_error "Failed to remove $dir - please run 'sudo rm -rf $dir' manually"
                exit 1
            }
        fi
    done
    
    log_success "Git artifacts cleanup complete"
}

# Clean up old artifacts
clean_old_artifacts() {
    log_info "Cleaning up old artifacts..."
    
    # Define directories to clean up
    cleanup_dirs=(
        "logs"
        "exports"
        "test_files"
        "launchers"
        "__pycache__"
        ".coverage"
        ".pytest_cache"
    )
    
    # First clean up git artifacts
    clean_git_artifacts
    
    # Then clean up other directories
    for dir in "${cleanup_dirs[@]}"; do
        if [ -e "$dir" ]; then
            log_info "Removing $dir..."
            sudo rm -rf "$dir" 2>/dev/null || {
<<<<<<< HEAD
                log_warn "Failed to remove $dir - it may be in use or require different permissions"
                log_warn "You may need to remove it manually: sudo rm -rf $dir"
=======
                log_error "Failed to remove $dir even with sudo"
                return 1
>>>>>>> bb544a31
            }
        fi
    done
    
    log_success "Cleanup complete"
}

# Create necessary directories
create_directories() {
    log_info "Creating necessary directories..."
    for dir in "$PROJECT_ROOT/exports" "$PROJECT_ROOT/test_files"; do
        if [ ! -d "$dir" ]; then
            mkdir -p "$dir" || {
                log_error "Failed to create directory: $dir"
                exit 1
            }
        fi
        chmod 777 "$dir" || log_warn "Failed to set permissions on $dir"
    done
}

# Create test files
create_test_files() {
    log_info "Creating test files..."
    for script in "${TEST_CREATION_SCRIPTS[@]}"; do
        log_info "Running $script..."
        python "$script" || log_warn "Failed to create test file using $script"
        
        # Get the output file name from the script name
        case "$script" in
            *create_test_pdf.py)  file_name="test.pdf" ;;
            *create_test_doc.py)  file_name="test.docx" ;;
            *create_test_excel.py) file_name="test.xlsx" ;;
            *create_test_ppt.py)  file_name="test.pptx" ;;
            *create_test_html.py) file_name="test.html" ;;
            *) file_name="" ;;
        esac
        
        # Copy from test_files to exports if it exists
        if [ -f "$PROJECT_ROOT/test_files/$file_name" ]; then
            cp "$PROJECT_ROOT/test_files/$file_name" "$PROJECT_ROOT/exports/" || log_warn "Failed to copy $file_name to exports"
            log_success "Created and copied $file_name"
        else
            log_warn "Test file $file_name not found in test_files directory"
        fi
    done
}

# Verify test files
verify_test_files() {
    log_info "Verifying test files..."
    for file in test.pdf test.docx test.xlsx test.pptx test.html; do
        if [ ! -f "$PROJECT_ROOT/test_files/$file" ]; then
            log_error "Test file not found: $file"
            continue
        fi
        if [ ! -s "$PROJECT_ROOT/test_files/$file" ]; then
            log_error "Test file is empty: $file"
            continue
        fi
        log_success "Verified $file"
    done
}

# Backup test files
backup_test_files() {
    log_info "Backing up test files..."
    mkdir -p "$PROJECT_ROOT/tests/backup"
    for file in test.pdf test.docx test.xlsx test.pptx test.html; do
        if [ -f "$PROJECT_ROOT/test_files/$file" ]; then
            cp "$PROJECT_ROOT/test_files/$file" "$PROJECT_ROOT/tests/backup/$file" || log_error "Failed to backup $file"
            log_success "Backed up $file"
        fi
    done
}

# Set up virtual environment and install dependencies
setup_environment() {
    log_info "Creating fresh virtual environment..."
    python3 -m venv venv || {
        log_error "Failed to create virtual environment"
        return 1
    }
    source venv/bin/activate || {
        log_error "Failed to activate virtual environment"
        return 1
    }
    log_success "Virtual environment created and activated"
    
    log_info "Installing file2ai in editable mode with all dependencies..."
    pip install --upgrade pip || log_error "Failed to upgrade pip"
    pip install -e ".[test,web]" || {
        log_error "Failed to install file2ai with dependencies"
        return 1
    }
    log_success "Installation complete"
}

# Run pytest with proper configuration
run_tests() {
    log_info "Running pytest..."
    if ! command -v pytest &> /dev/null; then
        log_error "pytest not found. Please install test dependencies first."
        return 1
    fi

    # Run pytest with progress bar and minimal output
    python -m pytest tests/test_file2ai.py -v --tb=short --show-capture=no || {
        log_error "Some tests failed!"
        return 1
    }
    log_success "All tests passed!"
}

# Launch and test frontend
launch_frontend() {
    log_info "Installing Flask if not present..."
    pip install flask || log_error "Failed to install Flask"
    
    log_info "Launching frontend server..."
    mkdir -p logs
    
    # Try ports starting from 8000 up to 8020
    port=8000
    max_port=8020
    server_started=false
    
    while [ $port -le $max_port ] && [ "$server_started" = false ]; do
        log_info "Attempting to start server on port $port..."
        
        # Check if port is in use
        if ! lsof -i :$port > /dev/null 2>&1; then
            FLASK_APP="$PROJECT_ROOT/web.py" FLASK_RUN_PORT=$port python "$PROJECT_ROOT/web.py" > logs/frontend.log 2>&1 &
            FRONTEND_PID=$!
            
            # Wait for server to start
            for i in {1..5}; do
                if curl -s "http://localhost:$port" > /dev/null; then
                    server_started=true
                    export FLASK_PORT=$port
                    log_success "Frontend server is running on port $port"
                    break
                fi
                sleep 1
            done
            
            if [ "$server_started" = false ]; then
                kill $FRONTEND_PID 2>/dev/null
                log_warn "Server startup attempt failed on port $port"
            fi
        else
            log_info "Port $port is in use, trying next port..."
        fi
        
        port=$((port + 1))
    done
    
    if [ "$server_started" = false ]; then
        log_error "Failed to start frontend server on any available port. Check logs/frontend.log for details"
        return 1
    fi
    
    # Verify frontend response
    response=$(curl -s "http://localhost:$FLASK_PORT")
    if echo "$response" | grep -q "File2AI Converter"; then
        log_success "Frontend is responding correctly"
    else
        log_error "Frontend response is invalid"
        return 1
    fi
    
    # Test form submission
    log_info "Testing form submission..."
    test_response=$(curl -s -X POST -F "command=convert" -F "file=@$PROJECT_ROOT/exports/test_upload.txt" "http://localhost:$FLASK_PORT")
    if echo "$test_response" | grep -q "job_id"; then
        log_success "Form submission working correctly"
    else
        log_error "Form submission failed"
        return 1
    fi
}

# Terminal control functions
save_cursor_position() {
    printf "\033[s"  # Save cursor position
}

restore_cursor_position() {
    printf "\033[u"  # Restore cursor position
}

clear_progress_line() {
    printf "\033[1G\033[K"  # Move to beginning of line and clear it
}

# Show progress bar at the top
show_progress() {
    local current=$1
    local total=$2
    local width=50
    local percentage=$((current * 100 / total))
    local filled=$((width * current / total))
    local empty=$((width - filled))
    
    # Save current position, move to start of progress line, show progress, restore position
    save_cursor_position
    printf "\033[1;1H\033[K"  # Move to top and clear line
    printf "Progress: [%${filled}s%${empty}s] %d%%" "" "" "$percentage"
    restore_cursor_position
}

# Main execution with progress tracking
main() {
    local total_steps=8
    local current_step=0
    
    # Clear screen and initialize progress bar area
    clear
    echo  # Leave blank line for progress bar
    show_progress $current_step $total_steps

    clean_old_artifacts
    ((current_step++))
    show_progress $current_step $total_steps

    create_directories
    ((current_step++))
    show_progress $current_step $total_steps

    setup_environment
    ((current_step++))
    show_progress $current_step $total_steps

    create_test_files
    ((current_step++))
    show_progress $current_step $total_steps

    verify_test_files
    ((current_step++))
    show_progress $current_step $total_steps

    backup_test_files
    ((current_step++))
    show_progress $current_step $total_steps

    run_tests
    ((current_step++))
    show_progress $current_step $total_steps

    launch_frontend
    ((current_step++))
    show_progress $current_step $total_steps
    echo # New line after progress bar

    log_success "All steps completed successfully!"
}

# Run main if script is executed directly
if [[ "${BASH_SOURCE[0]}" == "${0}" ]]; then
    main
fi<|MERGE_RESOLUTION|>--- conflicted
+++ resolved
@@ -73,13 +73,8 @@
         if [ -e "$dir" ]; then
             log_info "Removing $dir..."
             sudo rm -rf "$dir" 2>/dev/null || {
-<<<<<<< HEAD
-                log_warn "Failed to remove $dir - it may be in use or require different permissions"
-                log_warn "You may need to remove it manually: sudo rm -rf $dir"
-=======
                 log_error "Failed to remove $dir even with sudo"
                 return 1
->>>>>>> bb544a31
             }
         fi
     done
@@ -283,7 +278,7 @@
     local percentage=$((current * 100 / total))
     local filled=$((width * current / total))
     local empty=$((width - filled))
-    
+
     # Save current position, move to start of progress line, show progress, restore position
     save_cursor_position
     printf "\033[1;1H\033[K"  # Move to top and clear line
@@ -295,7 +290,7 @@
 main() {
     local total_steps=8
     local current_step=0
-    
+
     # Clear screen and initialize progress bar area
     clear
     echo  # Leave blank line for progress bar
